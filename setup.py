--- conflicted
+++ resolved
@@ -11,13 +11,8 @@
     install_requires=[
         "prettytable>=0.7.2",
         "pysha3>=1.0.2",
-<<<<<<< HEAD
-        "crytic-compile>=0.2.0",
-        # "crytic-compile",
-=======
         # "crytic-compile>=0.2.1",
         "crytic-compile",
->>>>>>> 5de54f70
     ],
     # dependency_links=["git+https://github.com/crytic/crytic-compile.git@master#egg=crytic-compile"],
     license="AGPL-3.0",
