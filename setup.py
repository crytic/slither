from setuptools import setup, find_packages

setup(
    name="slither-analyzer",
    description="Slither is a Solidity static analysis framework written in Python 3.",
    url="https://github.com/crytic/slither",
    author="Trail of Bits",
    version="0.6.12",
    packages=find_packages(),
    python_requires=">=3.6",
    install_requires=["prettytable>=0.7.2", "pysha3>=1.0.2", "crytic-compile>=0.1.8"],
    #                       'crytic-compile'],
    #   dependency_links=['git+https://github.com/crytic/crytic-compile.git@master#egg=crytic-compile'],
    license="AGPL-3.0",
    long_description=open("README.md").read(),
    entry_points={
<<<<<<< HEAD
        'console_scripts': [
            'slither = slither.__main__:main',
            'slither-check-upgradeability = slither.tools.upgradeability.__main__:main',
            'slither-find-paths = slither.tools.possible_paths.__main__:main',
            'slither-simil = slither.tools.similarity.__main__:main',
            'slither-flat = slither.tools.flattening.__main__:main',
            'slither-format = slither.tools.slither_format.__main__:main',
            'slither-check-erc = slither.tools.erc_conformance.__main__:main',
            'slither-check-kspec = slither.tools.kspec_coverage.__main__:main',
            'slither-prop = slither.tools.properties.__main__:main',
            'slither-mutate = slither.tools.mutator.__main__:main'
=======
        "console_scripts": [
            "slither = slither.__main__:main",
            "slither-check-upgradeability = slither.tools.upgradeability.__main__:main",
            "slither-find-paths = slither.tools.possible_paths.__main__:main",
            "slither-simil = slither.tools.similarity.__main__:main",
            "slither-flat = slither.tools.flattening.__main__:main",
            "slither-format = slither.tools.slither_format.__main__:main",
            "slither-check-erc = slither.tools.erc_conformance.__main__:main",
            "slither-check-kspec = slither.tools.kspec_coverage.__main__:main",
            "slither-prop = slither.tools.properties.__main__:main",
>>>>>>> e0467619
        ]
    },
)<|MERGE_RESOLUTION|>--- conflicted
+++ resolved
@@ -14,19 +14,6 @@
     license="AGPL-3.0",
     long_description=open("README.md").read(),
     entry_points={
-<<<<<<< HEAD
-        'console_scripts': [
-            'slither = slither.__main__:main',
-            'slither-check-upgradeability = slither.tools.upgradeability.__main__:main',
-            'slither-find-paths = slither.tools.possible_paths.__main__:main',
-            'slither-simil = slither.tools.similarity.__main__:main',
-            'slither-flat = slither.tools.flattening.__main__:main',
-            'slither-format = slither.tools.slither_format.__main__:main',
-            'slither-check-erc = slither.tools.erc_conformance.__main__:main',
-            'slither-check-kspec = slither.tools.kspec_coverage.__main__:main',
-            'slither-prop = slither.tools.properties.__main__:main',
-            'slither-mutate = slither.tools.mutator.__main__:main'
-=======
         "console_scripts": [
             "slither = slither.__main__:main",
             "slither-check-upgradeability = slither.tools.upgradeability.__main__:main",
@@ -37,7 +24,7 @@
             "slither-check-erc = slither.tools.erc_conformance.__main__:main",
             "slither-check-kspec = slither.tools.kspec_coverage.__main__:main",
             "slither-prop = slither.tools.properties.__main__:main",
->>>>>>> e0467619
+            "slither-mutate = slither.tools.mutator.__main__:main"
         ]
     },
 )