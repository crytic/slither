--- conflicted
+++ resolved
@@ -47,11 +47,8 @@
             "slither-mutate = slither.tools.mutator.__main__:main",
             "slither-read-storage = slither.tools.read_storage.__main__:main",
             "slither-doctor = slither.tools.doctor.__main__:main",
-<<<<<<< HEAD
+            "slither-documentation = slither.tools.documentation.__main__:main",
             "slither-log = slither.tools.slither_log.__main__:main",
-=======
-            "slither-documentation = slither.tools.documentation.__main__:main",
->>>>>>> b8ee3142
         ]
     },
 )