--- conflicted
+++ resolved
@@ -29,11 +29,8 @@
             "numpy",
             "solc-select>=v1.0.0b1",
             "openai",
-<<<<<<< HEAD
+            "pdoc",
             "syrupy",
-=======
-            "pdoc",
->>>>>>> cb376503
         ]
     },
     license="AGPL-3.0",
