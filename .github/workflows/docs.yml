name: docs

on:
  # Runs on pushes targeting the default branch
  push:
    branches: ["master"]

  # Allows you to run this workflow manually from the Actions tab
  workflow_dispatch:

# Sets permissions of the GITHUB_TOKEN to allow deployment to GitHub Pages
permissions:
  contents: read
  pages: write
  id-token: write

# Allow one concurrent deployment
concurrency:
  group: "pages"
  cancel-in-progress: true

jobs:
  # Single deploy job since we're just deploying
  build:
    environment:
      name: Slither Documentation
      url: ${{ steps.deployment.outputs.page_url }}
    runs-on: ubuntu-latest
    steps:
      - name: Checkout
        uses: actions/checkout@v4
      - name: Setup Pages
<<<<<<< HEAD
        uses: actions/configure-pages@v4
=======
        uses: actions/configure-pages@v5
>>>>>>> ded705d7
      - uses: actions/setup-python@v5
        with:
          python-version: '3.8'
      - run: pip install -e ".[doc]"
      - run: pdoc -o html/ slither '!slither.tools' #TODO fix import errors on pdoc run
      - name: Upload artifact
        uses: actions/upload-pages-artifact@v3
        with:
          # Upload the doc
          path: './html/'
      - name: Deploy to GitHub Pages
        id: deployment
        uses: actions/deploy-pages@v4<|MERGE_RESOLUTION|>--- conflicted
+++ resolved
@@ -30,11 +30,7 @@
       - name: Checkout
         uses: actions/checkout@v4
       - name: Setup Pages
-<<<<<<< HEAD
-        uses: actions/configure-pages@v4
-=======
         uses: actions/configure-pages@v5
->>>>>>> ded705d7
       - uses: actions/setup-python@v5
         with:
           python-version: '3.8'
