--- conflicted
+++ resolved
@@ -67,11 +67,7 @@
 
       - name: Set up nix
         if: matrix.type == 'dapp'
-<<<<<<< HEAD
-        uses: cachix/install-nix-action@v25
-=======
         uses: cachix/install-nix-action@v26
->>>>>>> ded705d7
 
       - name: Set up cachix
         if: matrix.type == 'dapp'
