name: Publish to PyPI

on:
  release:
    types: [published]

jobs:
  build-release:

    runs-on: ubuntu-latest

    steps:
      - uses: actions/checkout@v4

      - name: Set up Python
        uses: actions/setup-python@v5
        with:
          python-version: '3.x'

      - name: Build distributions
        run: |
          python -m pip install --upgrade pip
          python -m pip install build
          python -m build
      - name: Upload distributions
        uses: actions/upload-artifact@v4
        with:
          name: slither-dists
          path: dist/

  publish:
    runs-on: ubuntu-latest
    environment: release
    permissions:
      id-token: write  # For trusted publishing + codesigning.
      contents: write  # For attaching signing artifacts to the release.
    needs:
      - build-release
    steps:
      - name: fetch dists
        uses: actions/download-artifact@v4
        with:
          name: slither-dists
          path: dist/

      - name: publish
<<<<<<< HEAD
        uses: pypa/gh-action-pypi-publish@v1.8.11
=======
        uses: pypa/gh-action-pypi-publish@v1.8.14
>>>>>>> ded705d7

      - name: sign
        uses: sigstore/gh-action-sigstore-python@v2.1.1
        with:
          inputs: ./dist/*.tar.gz ./dist/*.whl
          release-signing-artifacts: true<|MERGE_RESOLUTION|>--- conflicted
+++ resolved
@@ -44,11 +44,7 @@
           path: dist/
 
       - name: publish
-<<<<<<< HEAD
-        uses: pypa/gh-action-pypi-publish@v1.8.11
-=======
         uses: pypa/gh-action-pypi-publish@v1.8.14
->>>>>>> ded705d7
 
       - name: sign
         uses: sigstore/gh-action-sigstore-python@v2.1.1
