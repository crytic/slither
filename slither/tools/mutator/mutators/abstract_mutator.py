import abc
import logging
<<<<<<< HEAD
=======
from pathlib import Path
>>>>>>> ded705d7
from typing import Optional, Dict, Tuple, List
from slither.core.compilation_unit import SlitherCompilationUnit
from slither.formatters.utils.patches import apply_patch, create_diff
from slither.tools.mutator.utils.testing_generated_mutant import test_patch
<<<<<<< HEAD
from slither.utils.colors import yellow
=======
>>>>>>> ded705d7
from slither.core.declarations import Contract

logger = logging.getLogger("Slither-Mutate")


class IncorrectMutatorInitialization(Exception):
    pass


class AbstractMutator(
    metaclass=abc.ABCMeta
):  # pylint: disable=too-few-public-methods,too-many-instance-attributes
    NAME = ""
    HELP = ""
<<<<<<< HEAD
    VALID_MUTANTS_COUNT = 0
    INVALID_MUTANTS_COUNT = 0
=======
>>>>>>> ded705d7

    def __init__(  # pylint: disable=too-many-arguments
        self,
        compilation_unit: SlitherCompilationUnit,
        timeout: int,
        testing_command: str,
        testing_directory: str,
        contract_instance: Contract,
        solc_remappings: str | None,
        verbose: bool,
<<<<<<< HEAD
        output_folder: str,
=======
        very_verbose: bool,
        output_folder: Path,
>>>>>>> ded705d7
        dont_mutate_line: List[int],
        rate: int = 10,
        seed: Optional[int] = None,
    ) -> None:
        self.compilation_unit = compilation_unit
        self.slither = compilation_unit.core
        self.seed = seed
        self.rate = rate
        self.test_command = testing_command
        self.test_directory = testing_directory
        self.timeout = timeout
        self.solc_remappings = solc_remappings
        self.verbose = verbose
<<<<<<< HEAD
=======
        self.very_verbose = very_verbose
>>>>>>> ded705d7
        self.output_folder = output_folder
        self.contract = contract_instance
        self.in_file = self.contract.source_mapping.filename.absolute
        self.in_file_str = self.contract.compilation_unit.core.source_code[self.in_file]
        self.dont_mutate_line = dont_mutate_line
<<<<<<< HEAD
=======
        # total revert/comment/tweak mutants that were generated and compiled
        self.total_mutant_counts = [0, 0, 0]
        # total uncaught revert/comment/tweak mutants
        self.uncaught_mutant_counts = [0, 0, 0]
>>>>>>> ded705d7

        if not self.NAME:
            raise IncorrectMutatorInitialization(
                f"NAME is not initialized {self.__class__.__name__}"
            )

        if not self.HELP:
            raise IncorrectMutatorInitialization(
                f"HELP is not initialized {self.__class__.__name__}"
            )

        if rate < 0 or rate > 100:
            raise IncorrectMutatorInitialization(
                f"rate must be between 0 and 100 {self.__class__.__name__}"
            )

    @abc.abstractmethod
    def _mutate(self) -> Dict:
        """TODO Documentation"""
        return {}

<<<<<<< HEAD
    def mutate(self) -> Tuple[int, int, List[int]]:
=======
    # pylint: disable=too-many-branches
    def mutate(self) -> Tuple[List[int], List[int], List[int]]:
>>>>>>> ded705d7
        # call _mutate function from different mutators
        (all_patches) = self._mutate()
        if "patches" not in all_patches:
            logger.debug("No patches found by %s", self.NAME)
<<<<<<< HEAD
            return (0, 0, self.dont_mutate_line)
=======
            return ([0, 0, 0], [0, 0, 0], self.dont_mutate_line)
>>>>>>> ded705d7

        for file in all_patches["patches"]:  # Note: This should only loop over a single file
            original_txt = self.slither.source_code[file].encode("utf8")
            patches = all_patches["patches"][file]
            patches.sort(key=lambda x: x["start"])
<<<<<<< HEAD
            logger.info(yellow(f"Mutating {file} with {self.NAME} \n"))
            for patch in patches:
                # test the patch
                flag = test_patch(
                    file,
                    patch,
                    self.test_command,
                    self.VALID_MUTANTS_COUNT,
=======
            for patch in patches:
                # test the patch
                patchWasCaught = test_patch(
                    self.output_folder,
                    file,
                    patch,
                    self.test_command,
>>>>>>> ded705d7
                    self.NAME,
                    self.timeout,
                    self.solc_remappings,
                    self.verbose,
<<<<<<< HEAD
                )
                # if RR or CR and valid mutant, add line no.
                if self.NAME in ("RR", "CR") and flag:
                    self.dont_mutate_line.append(patch["line_number"])
                # count the valid and invalid mutants
                if not flag:
                    self.INVALID_MUTANTS_COUNT += 1
                    continue
                self.VALID_MUTANTS_COUNT += 1
                patched_txt, _ = apply_patch(original_txt, patch, 0)
                diff = create_diff(self.compilation_unit, original_txt, patched_txt, file)
                if not diff:
                    logger.info(f"Impossible to generate patch; empty {patches}")

                # add valid mutant patches to a output file
                with open(
                    self.output_folder + "/patches_file.txt", "a", encoding="utf8"
                ) as patches_file:
                    patches_file.write(diff + "\n")
        return (
            self.VALID_MUTANTS_COUNT,
            self.INVALID_MUTANTS_COUNT,
            self.dont_mutate_line,
        )
=======
                    self.very_verbose,
                )

                # count the uncaught mutants, flag RR/CR mutants to skip further mutations
                if patchWasCaught == 0:
                    if self.NAME == "RR":
                        self.uncaught_mutant_counts[0] += 1
                        self.dont_mutate_line.append(patch["line_number"])
                    elif self.NAME == "CR":
                        self.uncaught_mutant_counts[1] += 1
                        self.dont_mutate_line.append(patch["line_number"])
                    else:
                        self.uncaught_mutant_counts[2] += 1

                    patched_txt, _ = apply_patch(original_txt, patch, 0)
                    diff = create_diff(self.compilation_unit, original_txt, patched_txt, file)
                    if not diff:
                        logger.info(f"Impossible to generate patch; empty {patches}")

                    # add uncaught mutant patches to a output file
                    with (self.output_folder / "patches_files.txt").open(
                        "a", encoding="utf8"
                    ) as patches_file:
                        patches_file.write(diff + "\n")

                # count the total number of mutants that we were able to compile
                if patchWasCaught != 2:
                    if self.NAME == "RR":
                        self.total_mutant_counts[0] += 1
                    elif self.NAME == "CR":
                        self.total_mutant_counts[1] += 1
                    else:
                        self.total_mutant_counts[2] += 1

                if self.very_verbose:
                    if self.NAME == "RR":
                        logger.info(
                            f"Found {self.uncaught_mutant_counts[0]} uncaught revert mutants so far (out of {self.total_mutant_counts[0]} that compile)"
                        )
                    elif self.NAME == "CR":
                        logger.info(
                            f"Found {self.uncaught_mutant_counts[1]} uncaught comment mutants so far (out of {self.total_mutant_counts[1]} that compile)"
                        )
                    else:
                        logger.info(
                            f"Found {self.uncaught_mutant_counts[2]} uncaught tweak mutants so far (out of {self.total_mutant_counts[2]} that compile)"
                        )

        return (self.total_mutant_counts, self.uncaught_mutant_counts, self.dont_mutate_line)
>>>>>>> ded705d7
<|MERGE_RESOLUTION|>--- conflicted
+++ resolved
@@ -1,17 +1,10 @@
 import abc
 import logging
-<<<<<<< HEAD
-=======
 from pathlib import Path
->>>>>>> ded705d7
 from typing import Optional, Dict, Tuple, List
 from slither.core.compilation_unit import SlitherCompilationUnit
 from slither.formatters.utils.patches import apply_patch, create_diff
 from slither.tools.mutator.utils.testing_generated_mutant import test_patch
-<<<<<<< HEAD
-from slither.utils.colors import yellow
-=======
->>>>>>> ded705d7
 from slither.core.declarations import Contract
 
 logger = logging.getLogger("Slither-Mutate")
@@ -26,11 +19,6 @@
 ):  # pylint: disable=too-few-public-methods,too-many-instance-attributes
     NAME = ""
     HELP = ""
-<<<<<<< HEAD
-    VALID_MUTANTS_COUNT = 0
-    INVALID_MUTANTS_COUNT = 0
-=======
->>>>>>> ded705d7
 
     def __init__(  # pylint: disable=too-many-arguments
         self,
@@ -41,12 +29,8 @@
         contract_instance: Contract,
         solc_remappings: str | None,
         verbose: bool,
-<<<<<<< HEAD
-        output_folder: str,
-=======
         very_verbose: bool,
         output_folder: Path,
->>>>>>> ded705d7
         dont_mutate_line: List[int],
         rate: int = 10,
         seed: Optional[int] = None,
@@ -60,22 +44,16 @@
         self.timeout = timeout
         self.solc_remappings = solc_remappings
         self.verbose = verbose
-<<<<<<< HEAD
-=======
         self.very_verbose = very_verbose
->>>>>>> ded705d7
         self.output_folder = output_folder
         self.contract = contract_instance
         self.in_file = self.contract.source_mapping.filename.absolute
         self.in_file_str = self.contract.compilation_unit.core.source_code[self.in_file]
         self.dont_mutate_line = dont_mutate_line
-<<<<<<< HEAD
-=======
         # total revert/comment/tweak mutants that were generated and compiled
         self.total_mutant_counts = [0, 0, 0]
         # total uncaught revert/comment/tweak mutants
         self.uncaught_mutant_counts = [0, 0, 0]
->>>>>>> ded705d7
 
         if not self.NAME:
             raise IncorrectMutatorInitialization(
@@ -97,36 +75,18 @@
         """TODO Documentation"""
         return {}
 
-<<<<<<< HEAD
-    def mutate(self) -> Tuple[int, int, List[int]]:
-=======
     # pylint: disable=too-many-branches
     def mutate(self) -> Tuple[List[int], List[int], List[int]]:
->>>>>>> ded705d7
         # call _mutate function from different mutators
         (all_patches) = self._mutate()
         if "patches" not in all_patches:
             logger.debug("No patches found by %s", self.NAME)
-<<<<<<< HEAD
-            return (0, 0, self.dont_mutate_line)
-=======
             return ([0, 0, 0], [0, 0, 0], self.dont_mutate_line)
->>>>>>> ded705d7
 
         for file in all_patches["patches"]:  # Note: This should only loop over a single file
             original_txt = self.slither.source_code[file].encode("utf8")
             patches = all_patches["patches"][file]
             patches.sort(key=lambda x: x["start"])
-<<<<<<< HEAD
-            logger.info(yellow(f"Mutating {file} with {self.NAME} \n"))
-            for patch in patches:
-                # test the patch
-                flag = test_patch(
-                    file,
-                    patch,
-                    self.test_command,
-                    self.VALID_MUTANTS_COUNT,
-=======
             for patch in patches:
                 # test the patch
                 patchWasCaught = test_patch(
@@ -134,37 +94,10 @@
                     file,
                     patch,
                     self.test_command,
->>>>>>> ded705d7
                     self.NAME,
                     self.timeout,
                     self.solc_remappings,
                     self.verbose,
-<<<<<<< HEAD
-                )
-                # if RR or CR and valid mutant, add line no.
-                if self.NAME in ("RR", "CR") and flag:
-                    self.dont_mutate_line.append(patch["line_number"])
-                # count the valid and invalid mutants
-                if not flag:
-                    self.INVALID_MUTANTS_COUNT += 1
-                    continue
-                self.VALID_MUTANTS_COUNT += 1
-                patched_txt, _ = apply_patch(original_txt, patch, 0)
-                diff = create_diff(self.compilation_unit, original_txt, patched_txt, file)
-                if not diff:
-                    logger.info(f"Impossible to generate patch; empty {patches}")
-
-                # add valid mutant patches to a output file
-                with open(
-                    self.output_folder + "/patches_file.txt", "a", encoding="utf8"
-                ) as patches_file:
-                    patches_file.write(diff + "\n")
-        return (
-            self.VALID_MUTANTS_COUNT,
-            self.INVALID_MUTANTS_COUNT,
-            self.dont_mutate_line,
-        )
-=======
                     self.very_verbose,
                 )
 
@@ -213,5 +146,4 @@
                             f"Found {self.uncaught_mutant_counts[2]} uncaught tweak mutants so far (out of {self.total_mutant_counts[2]} that compile)"
                         )
 
-        return (self.total_mutant_counts, self.uncaught_mutant_counts, self.dont_mutate_line)
->>>>>>> ded705d7
+        return (self.total_mutant_counts, self.uncaught_mutant_counts, self.dont_mutate_line)