import logging
import re
<<<<<<< HEAD
from typing import Dict, TYPE_CHECKING, Optional, Union, Callable

from slither.core.declarations import Event, Enum, Structure
from slither.core.declarations.contract import Contract
from slither.core.declarations.function import Function
=======
from typing import Union, Dict, TYPE_CHECKING

import slither.core.expressions.type_conversion
>>>>>>> cb376503
from slither.core.declarations.solidity_variables import (
    SOLIDITY_FUNCTIONS,
    SOLIDITY_VARIABLES,
    SOLIDITY_VARIABLES_COMPOSED,
    SolidityFunction,
    SolidityVariable,
    SolidityVariableComposed,
)
from slither.core.expressions import (
    CallExpression,
    ConditionalExpression,
    ElementaryTypeNameExpression,
    Identifier,
    IndexAccess,
    Literal,
    MemberAccess,
    NewArray,
    NewContract,
    NewElementaryType,
    SuperCallExpression,
    SuperIdentifier,
    TupleExpression,
    TypeConversion,
    UnaryOperation,
    UnaryOperationType,
)
from slither.core.expressions.assignment_operation import (
    AssignmentOperation,
    AssignmentOperationType,
)
from slither.core.expressions.binary_operation import (
    BinaryOperation,
    BinaryOperationType,
)
from slither.core.solidity_types import (
    ArrayType,
    ElementaryType,
<<<<<<< HEAD
    FunctionType,
    MappingType,
=======
    UserDefinedType,
>>>>>>> cb376503
)
from slither.solc_parsing.declarations.caller_context import CallerContextExpression
from slither.core.variables.variable import Variable
from slither.solc_parsing.exceptions import ParsingError, VariableNotFound
from slither.solc_parsing.solidity_types.type_parsing import UnknownType, parse_type
from slither.solc_parsing.ast.types import (
    Expression as ExpressionT,
    Literal as LiteralT,
    FunctionCallOptions as FunctionCallOptionsT,
    NewExpression as NewExpressionT,
    ModifierInvocation as ModifierInvocationT,
    IndexAccess as IndexAccessT,
    IndexRangeAccess as IndexRangeAccessT,
    ElementaryTypeNameExpression as ElementaryTypeNameExpressionT,
    Conditional as ConditionalT,
    TupleExpression as TupleExpressionT,
    Assignment as AssignmentT,
    UnaryOperation as UnaryOperationT,
    BinaryOperation as BinaryOperationT,
    Identifier as IdentifierT,
    MemberAccess as MemberAccessT,
    FunctionCall as FunctionCallT,
    IdentifierPath as IdentifierPathT,
    ArrayTypeName,
    ElementaryTypeName,
    UserDefinedTypeName,
)
from .find_variable import find_variable


if TYPE_CHECKING:
    from slither.core.expressions.expression import Expression
    from slither.solc_parsing.declarations.contract import ContractSolc
    from slither.solc_parsing.declarations.function import FunctionSolc
    from slither.solc_parsing.variables.top_level_variable import TopLevelVariableSolc

logger = logging.getLogger("ExpressionParsing")

# pylint: disable=anomalous-backslash-in-string,import-outside-toplevel,too-many-branches,too-many-locals


def parse_super_name(expression: MemberAccessT) -> str:
    arguments = expression.type_str
    base_name = expression.member_name

    assert arguments.startswith("function ")
    # remove function (...()
    arguments = arguments[len("function ") :]

    arguments = filter_name(arguments)
    if " " in arguments:
        arguments = arguments[: arguments.find(" ")]

    return base_name + arguments


# endregion
###################################################################################
###################################################################################
# region Filtering
###################################################################################
###################################################################################


def filter_name(value: str) -> str:
    value = value.replace(" memory", "")
    value = value.replace(" storage", "")
    value = value.replace(" external", "")
    value = value.replace(" internal", "")
    value = value.replace("struct ", "")
    value = value.replace("contract ", "")
    value = value.replace("enum ", "")
    value = value.replace(" ref", "")
    value = value.replace(" pointer", "")
    value = value.replace(" pure", "")
    value = value.replace(" view", "")
    value = value.replace(" constant", "")
    value = value.replace(" payable", "")
    value = value.replace("function (", "function(")
    value = value.replace("returns (", "returns(")
    value = value.replace(" calldata", "")

    # remove the text remaining after functio(...)
    # which should only be ..returns(...)
    # nested parenthesis so we use a system of counter on parenthesis
    idx = value.find("(")
    if idx:
        counter = 1
        max_idx = len(value)
        while counter:
            assert idx < max_idx
            idx = idx + 1
            if value[idx] == "(":
                counter += 1
            elif value[idx] == ")":
                counter -= 1
        value = value[: idx + 1]
    return value


# endregion
###################################################################################
###################################################################################
# region Parsing
###################################################################################
###################################################################################

<<<<<<< HEAD

def parse_conditional(expr: ConditionalT, ctx: CallerContextExpression) -> "Expression":
    cond = parse_expression(expr.condition, ctx)
    true_expr = parse_expression(expr.true_expr, ctx)
    false_expr = parse_expression(expr.false_expr, ctx)
    conditional = ConditionalExpression(cond, true_expr, false_expr)
    conditional.set_offset(expr.src, ctx.compilation_unit)
    return conditional
=======
# pylint: disable=too-many-statements
def parse_call(
    expression: Dict, caller_context: Union["FunctionSolc", "ContractSolc", "TopLevelVariableSolc"]
) -> Union[
    slither.core.expressions.call_expression.CallExpression,
    slither.core.expressions.type_conversion.TypeConversion,
]:
    src = expression["src"]
    if caller_context.is_compact_ast:
        attributes = expression
        type_conversion = expression["kind"] == "typeConversion"
        type_return = attributes["typeDescriptions"]["typeString"]
>>>>>>> cb376503


def parse_assignment(expr: AssignmentT, ctx: CallerContextExpression) -> "Expression":
    lhs = parse_expression(expr.left, ctx)
    rhs = parse_expression(expr.right, ctx)
    op = AssignmentOperationType.get_type(expr.operator)
    op_type = expr.type_str

    assignement = AssignmentOperation(lhs, rhs, op, op_type)
    assignement.set_offset(expr.src, ctx.compilation_unit)
    return assignement


def parse_tuple_expression(expr: TupleExpressionT, ctx: CallerContextExpression) -> "Expression":
    expressions = [parse_expression(e, ctx) if e else None for e in expr.components]

    t = TupleExpression(expressions)
    t.set_offset(expr.src, ctx.compilation_unit)
    return t


def parse_unary_operation(expr: UnaryOperationT, ctx: CallerContextExpression) -> "Expression":
    operation_type = UnaryOperationType.get_type(expr.operator, expr.is_prefix)
    expression = parse_expression(expr.expression, ctx)

    unary_op = UnaryOperation(expression, operation_type)
    unary_op.set_offset(expr.src, ctx.compilation_unit)
    return unary_op


def parse_binary_operation(expr: BinaryOperationT, ctx: CallerContextExpression) -> "Expression":
    operation_type = BinaryOperationType.get_type(expr.operator)
    left = parse_expression(expr.left, ctx)
    right = parse_expression(expr.right, ctx)

    binary_op = BinaryOperation(left, right, operation_type)
    binary_op.set_offset(expr.src, ctx.compilation_unit)
    return binary_op


def parse_function_call(expr: FunctionCallT, ctx: CallerContextExpression) -> "Expression":
    src = expr.src
    type_conversion = expr.kind == "typeConversion"
    type_return = expr.type_str
    if type_conversion:
<<<<<<< HEAD
        type_call = parse_type(UnknownType(type_return), ctx)
        expression_to_parse = expr.arguments[0]

        expression = parse_expression(expression_to_parse, ctx)
        t = TypeConversion(expression, type_call)
        t.set_offset(src, ctx.compilation_unit)
=======
        type_call = parse_type(UnknownType(type_return), caller_context)
        if caller_context.is_compact_ast:
            assert len(expression["arguments"]) == 1
            expression_to_parse = expression["arguments"][0]
        else:
            children = expression["children"]
            assert len(children) == 2
            type_info = children[0]
            expression_to_parse = children[1]
            assert type_info["name"] in [
                "ElementaryTypenameExpression",
                "ElementaryTypeNameExpression",
                "Identifier",
                "TupleExpression",
                "IndexAccess",
                "MemberAccess",
            ]

        expression = parse_expression(expression_to_parse, caller_context)
        t = TypeConversion(expression, type_call)
        t.set_offset(src, caller_context.compilation_unit)
        if isinstance(type_call, UserDefinedType):
            type_call.type.references.append(t.source_mapping)
>>>>>>> cb376503
        return t

    call_gas = None
    call_value = None
    call_salt = None
    called = parse_expression(expr.expression, ctx)

    # If the next expression is a FunctionCallOptions
    # We can here the gas/value information
    # This is only available if the syntax is {gas: , value: }
    # For the .gas().value(), the member are considered as function call
    # And converted later to the correct info (convert.py)
    if isinstance(expr.expression, FunctionCallOptionsT):
        call_with_options = expr.expression
        for idx, name in enumerate(call_with_options.names):
            option = parse_expression(call_with_options.options[idx], ctx)
            if name == "value":
                call_value = option
            if name == "gas":
                call_gas = option
            if name == "salt":
                call_salt = option

    arguments = [parse_expression(a, ctx) for a in expr.arguments]

    if isinstance(called, SuperCallExpression):
        sp = SuperCallExpression(called, arguments, type_return)
        sp.set_offset(expr.src, ctx.compilation_unit)
        return sp
    call_expression = CallExpression(called, arguments, type_return)
    call_expression.set_offset(src, ctx.compilation_unit)

    # Only available if the syntax {gas:, value:} was used
    call_expression.call_gas = call_gas
    call_expression.call_value = call_value
    call_expression.call_salt = call_salt
    return call_expression


def parse_function_call_options(
    expr: FunctionCallOptionsT, ctx: CallerContextExpression
) -> "Expression":
    # call/gas info are handled in parse_call
    called = parse_expression(expr.expression, ctx)
    assert isinstance(called, (MemberAccess, NewContract, Identifier, TupleExpression))
    return called


def parse_new_expression(expr: NewExpressionT, ctx: CallerContextExpression) -> "Expression":
    typename = expr.typename

    if isinstance(typename, ArrayTypeName):
        depth = 0
        while isinstance(typename, ArrayTypeName):
            typename = typename.base
            depth += 1

        array_type = parse_type(typename, ctx)
        array = NewArray(depth, array_type)
        array.set_offset(expr.src, ctx.compilation_unit)
        return array
    elif isinstance(typename, ElementaryTypeName):
        new_elem = NewElementaryType(ElementaryType(typename.name))
        new_elem.set_offset(expr.src, ctx.compilation_unit)
        return new_elem
    elif isinstance(typename, UserDefinedTypeName):
        new = NewContract(typename.name)
        new.set_offset(expr.src, ctx.compilation_unit)
        return new
    else:
        raise ParsingError("unexpected new type", typename)


def parse_member_access(expr: MemberAccessT, ctx: CallerContextExpression) -> "Expression":
    member_name = expr.member_name
    member_type = expr.type_str
    member_expression = parse_expression(expr.expression, ctx)

    if str(member_expression) == "super":
        super_name = parse_super_name(expr)
        var, was_created = find_variable(super_name, ctx, is_super=True)
        if var is None:
            raise VariableNotFound(f"Super variable not found: {super_name}")
        if was_created:
            var.set_offset(expr.src, ctx.compilation_unit)
        sup = SuperIdentifier(var)
        sup.set_offset(expr.src, ctx.compilation_unit)
        var.references.append(sup.source_mapping)

        return sup

    member_access = MemberAccess(member_name, member_type, member_expression)
    member_access.set_offset(expr.src, ctx.compilation_unit)
    if str(member_access) in SOLIDITY_VARIABLES_COMPOSED:
        idx = Identifier(SolidityVariableComposed(str(member_access)))
        idx.set_offset(expr.src, ctx.compilation_unit)
        return idx
    return member_access


def parse_index_access(expr: IndexAccessT, ctx: CallerContextExpression) -> "Expression":
    # IndexAccess is used to describe ElementaryTypeNameExpression
    # if abi.decode is used
    # For example, abi.decode(data, ...(uint[]) )
    if expr.index is None:
        ret = parse_expression(expr.base, ctx)
        # Nested array are not yet available in abi.decode
        if isinstance(ret, ElementaryTypeNameExpression):
            old_type = ret.type
            ret.type = ArrayType(old_type, None)
        return ret

    left_expression = parse_expression(expr.base, ctx)
    right_expression = parse_expression(expr.index, ctx)
    index = IndexAccess(left_expression, right_expression, expr.type_str)
    index.set_offset(expr.src, ctx.compilation_unit)
    return index


def parse_index_range_access(expr: IndexRangeAccessT, ctx: CallerContextExpression) -> "Expression":
    # For now, we convert array slices to a direct array access
    # As a result the generated IR will lose the slices information
    # As far as I understand, array slice are only used in abi.decode
    # https://solidity.readthedocs.io/en/v0.6.12/types.html
    # TODO: Investigate array slices usage and implication for the IR
    return parse_expression(expr.base, ctx)


def parse_identifier(expr: IdentifierT, ctx: CallerContextExpression) -> "Expression":
    value = expr.name
    t = expr.type_str

    if t:
        found = re.findall("[struct|enum|function|modifier] \(([\[\] ()a-zA-Z0-9\.,_]*)\)", t)
        assert len(found) <= 1
        if found:
            value = value + "(" + found[0] + ")"
            value = filter_name(value)

    var, was_created = find_variable(value, ctx, expr.referenced_declaration)
    if was_created:
        var.set_offset(expr.src, ctx.compilation_unit)

    identifier = Identifier(var)
    identifier.set_offset(expr.src, ctx.compilation_unit)
    var.references.append(identifier.source_mapping)

    return identifier


def parse_elementary_type_name_expression(
    expr: ElementaryTypeNameExpressionT, ctx: CallerContextExpression
) -> "Expression":
    t = parse_type(expr.typename, ctx)
    e = ElementaryTypeNameExpression(t)
    e.set_offset(expr.src, ctx.compilation_unit)
    return e


<<<<<<< HEAD
def parse_literal(expr: LiteralT, ctx: CallerContextExpression) -> "Expression":
    subdenomination = None
=======
if TYPE_CHECKING:
    pass


def parse_expression(expression: Dict, caller_context: CallerContextExpression) -> "Expression":
    # pylint: disable=too-many-nested-blocks,too-many-statements
    """

    Returns:
        str: expression
    """
    #  Expression
    #    = Expression ('++' | '--')
    #    | NewExpression
    #    | IndexAccess
    #    | MemberAccess
    #    | FunctionCall
    #    | '(' Expression ')'
    #    | ('!' | '~' | 'delete' | '++' | '--' | '+' | '-') Expression
    #    | Expression '**' Expression
    #    | Expression ('*' | '/' | '%') Expression
    #    | Expression ('+' | '-') Expression
    #    | Expression ('<<' | '>>') Expression
    #    | Expression '&' Expression
    #    | Expression '^' Expression
    #    | Expression '|' Expression
    #    | Expression ('<' | '>' | '<=' | '>=') Expression
    #    | Expression ('==' | '!=') Expression
    #    | Expression '&&' Expression
    #    | Expression '||' Expression
    #    | Expression '?' Expression ':' Expression
    #    | Expression ('=' | '|=' | '^=' | '&=' | '<<=' | '>>=' | '+=' | '-=' | '*=' | '/=' | '%=') Expression
    #    | PrimaryExpression
    # The AST naming does not follow the spec
    assert isinstance(caller_context, CallerContextExpression)
    name = expression[caller_context.get_key()]
    is_compact_ast = caller_context.is_compact_ast
    src = expression["src"]

    if name == "UnaryOperation":
        if is_compact_ast:
            attributes = expression
        else:
            attributes = expression["attributes"]
        assert "prefix" in attributes
        operation_type = UnaryOperationType.get_type(attributes["operator"], attributes["prefix"])
>>>>>>> cb376503

    value = expr.value
    if value:
        subdenomination = expr.subdenomination
    elif not value and value != "":
        value = "0x" + expr.hex_value
    type_candidate = expr.type_str

    # Length declaration for array was None until solc 0.5.5
    if type_candidate is None:
        if expr.kind == "number":
            type_candidate = "int_const"

    if type_candidate is None:
        if value.isdecimal():
            type_candidate = ElementaryType("uint256")
        else:
            type_candidate = ElementaryType("string")
    elif type_candidate.startswith("int_const "):
        type_candidate = ElementaryType("uint256")
    elif type_candidate.startswith("bool"):
        type_candidate = ElementaryType("bool")
    elif type_candidate.startswith("address"):
        type_candidate = ElementaryType("address")
    else:
        type_candidate = ElementaryType("string")
    literal = Literal(value, type_candidate, subdenomination)
    literal.set_offset(expr.src, ctx.compilation_unit)
    return literal


def parse_modifier_invocation(
    expr: ModifierInvocationT, ctx: CallerContextExpression
) -> "Expression":
    called = parse_expression(expr.modifier, ctx)
    args = [parse_expression(a, ctx) for a in expr.args] if expr.args else []

    call = CallExpression(called, args, "Modifier")
    call.set_offset(expr.src, ctx.compilation_unit)
    return call


def parse_identifier_path(expr: IdentifierPathT, ctx: CallerContextExpression) -> "Expression":
    var, was_created = find_variable(
        expr.name, ctx, expr.referenced_declaration, is_identifier_path=True
    )
    if was_created:
        var.set_offset(expr.src, ctx.compilation_unit)

    identifier = Identifier(var)
    identifier.set_offset(expr.src, ctx.compilation_unit)

    var.references.append(identifier.source_mapping)

    return identifier


def parse_unhandled(expr: ExpressionT, ctx: CallerContextExpression) -> "Expression":
    raise Exception("unhandled expr", type(expr))


def parse_expression(expr: ExpressionT, ctx: CallerContextExpression) -> "Expression":
    return PARSERS.get(type(expr), parse_unhandled)(expr, ctx)


PARSERS: Dict[type, Callable[[ExpressionT], "Expression"]] = {
    ConditionalT: parse_conditional,
    AssignmentT: parse_assignment,
    TupleExpressionT: parse_tuple_expression,
    UnaryOperationT: parse_unary_operation,
    BinaryOperationT: parse_binary_operation,
    FunctionCallT: parse_function_call,
    FunctionCallOptionsT: parse_function_call_options,
    NewExpressionT: parse_new_expression,
    MemberAccessT: parse_member_access,
    IndexAccessT: parse_index_access,
    IndexRangeAccessT: parse_index_range_access,
    IdentifierT: parse_identifier,
    ElementaryTypeNameExpressionT: parse_elementary_type_name_expression,
    LiteralT: parse_literal,
    IdentifierPathT: parse_identifier_path,
    ModifierInvocationT: parse_modifier_invocation,
}
# endregion<|MERGE_RESOLUTION|>--- conflicted
+++ resolved
@@ -1,16 +1,10 @@
 import logging
 import re
-<<<<<<< HEAD
 from typing import Dict, TYPE_CHECKING, Optional, Union, Callable
 
 from slither.core.declarations import Event, Enum, Structure
 from slither.core.declarations.contract import Contract
 from slither.core.declarations.function import Function
-=======
-from typing import Union, Dict, TYPE_CHECKING
-
-import slither.core.expressions.type_conversion
->>>>>>> cb376503
 from slither.core.declarations.solidity_variables import (
     SOLIDITY_FUNCTIONS,
     SOLIDITY_VARIABLES,
@@ -48,12 +42,8 @@
 from slither.core.solidity_types import (
     ArrayType,
     ElementaryType,
-<<<<<<< HEAD
     FunctionType,
     MappingType,
-=======
-    UserDefinedType,
->>>>>>> cb376503
 )
 from slither.solc_parsing.declarations.caller_context import CallerContextExpression
 from slither.core.variables.variable import Variable
@@ -161,7 +151,6 @@
 ###################################################################################
 ###################################################################################
 
-<<<<<<< HEAD
 
 def parse_conditional(expr: ConditionalT, ctx: CallerContextExpression) -> "Expression":
     cond = parse_expression(expr.condition, ctx)
@@ -170,20 +159,6 @@
     conditional = ConditionalExpression(cond, true_expr, false_expr)
     conditional.set_offset(expr.src, ctx.compilation_unit)
     return conditional
-=======
-# pylint: disable=too-many-statements
-def parse_call(
-    expression: Dict, caller_context: Union["FunctionSolc", "ContractSolc", "TopLevelVariableSolc"]
-) -> Union[
-    slither.core.expressions.call_expression.CallExpression,
-    slither.core.expressions.type_conversion.TypeConversion,
-]:
-    src = expression["src"]
-    if caller_context.is_compact_ast:
-        attributes = expression
-        type_conversion = expression["kind"] == "typeConversion"
-        type_return = attributes["typeDescriptions"]["typeString"]
->>>>>>> cb376503
 
 
 def parse_assignment(expr: AssignmentT, ctx: CallerContextExpression) -> "Expression":
@@ -229,38 +204,12 @@
     type_conversion = expr.kind == "typeConversion"
     type_return = expr.type_str
     if type_conversion:
-<<<<<<< HEAD
         type_call = parse_type(UnknownType(type_return), ctx)
         expression_to_parse = expr.arguments[0]
 
         expression = parse_expression(expression_to_parse, ctx)
         t = TypeConversion(expression, type_call)
         t.set_offset(src, ctx.compilation_unit)
-=======
-        type_call = parse_type(UnknownType(type_return), caller_context)
-        if caller_context.is_compact_ast:
-            assert len(expression["arguments"]) == 1
-            expression_to_parse = expression["arguments"][0]
-        else:
-            children = expression["children"]
-            assert len(children) == 2
-            type_info = children[0]
-            expression_to_parse = children[1]
-            assert type_info["name"] in [
-                "ElementaryTypenameExpression",
-                "ElementaryTypeNameExpression",
-                "Identifier",
-                "TupleExpression",
-                "IndexAccess",
-                "MemberAccess",
-            ]
-
-        expression = parse_expression(expression_to_parse, caller_context)
-        t = TypeConversion(expression, type_call)
-        t.set_offset(src, caller_context.compilation_unit)
-        if isinstance(type_call, UserDefinedType):
-            type_call.type.references.append(t.source_mapping)
->>>>>>> cb376503
         return t
 
     call_gas = None
@@ -420,57 +369,8 @@
     return e
 
 
-<<<<<<< HEAD
 def parse_literal(expr: LiteralT, ctx: CallerContextExpression) -> "Expression":
     subdenomination = None
-=======
-if TYPE_CHECKING:
-    pass
-
-
-def parse_expression(expression: Dict, caller_context: CallerContextExpression) -> "Expression":
-    # pylint: disable=too-many-nested-blocks,too-many-statements
-    """
-
-    Returns:
-        str: expression
-    """
-    #  Expression
-    #    = Expression ('++' | '--')
-    #    | NewExpression
-    #    | IndexAccess
-    #    | MemberAccess
-    #    | FunctionCall
-    #    | '(' Expression ')'
-    #    | ('!' | '~' | 'delete' | '++' | '--' | '+' | '-') Expression
-    #    | Expression '**' Expression
-    #    | Expression ('*' | '/' | '%') Expression
-    #    | Expression ('+' | '-') Expression
-    #    | Expression ('<<' | '>>') Expression
-    #    | Expression '&' Expression
-    #    | Expression '^' Expression
-    #    | Expression '|' Expression
-    #    | Expression ('<' | '>' | '<=' | '>=') Expression
-    #    | Expression ('==' | '!=') Expression
-    #    | Expression '&&' Expression
-    #    | Expression '||' Expression
-    #    | Expression '?' Expression ':' Expression
-    #    | Expression ('=' | '|=' | '^=' | '&=' | '<<=' | '>>=' | '+=' | '-=' | '*=' | '/=' | '%=') Expression
-    #    | PrimaryExpression
-    # The AST naming does not follow the spec
-    assert isinstance(caller_context, CallerContextExpression)
-    name = expression[caller_context.get_key()]
-    is_compact_ast = caller_context.is_compact_ast
-    src = expression["src"]
-
-    if name == "UnaryOperation":
-        if is_compact_ast:
-            attributes = expression
-        else:
-            attributes = expression["attributes"]
-        assert "prefix" in attributes
-        operation_type = UnaryOperationType.get_type(attributes["operator"], attributes["prefix"])
->>>>>>> cb376503
 
     value = expr.value
     if value:
