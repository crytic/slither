--- conflicted
+++ resolved
@@ -507,12 +507,8 @@
             type = ElementaryType('address')
         else:
             type = ElementaryType('string')
-<<<<<<< HEAD
-        literal = Literal(value, type)
+        literal = Literal(value, type, subdenomination)
         literal.set_offset(expression['src'], caller_context.slither)
-=======
-        literal = Literal(value, type, subdenomination)
->>>>>>> 9922eb49
         return literal
 
     elif name == 'Identifier':
