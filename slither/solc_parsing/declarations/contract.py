--- conflicted
+++ resolved
@@ -17,6 +17,7 @@
 from slither.solc_parsing.exceptions import ParsingError, VariableNotFound
 from slither.solc_parsing.solidity_types.type_parsing import parse_type
 from slither.solc_parsing.variables.state_variable import StateVariableSolc
+from slither.core.declarations.structure import Structure
 
 LOGGER = logging.getLogger("ContractSolcParsing")
 
@@ -589,11 +590,8 @@
         try:
             for father in self._contract.inheritance:
                 self._contract.using_for.update(father.using_for)
-<<<<<<< HEAD
                 self._contract.using_for_src.update(father.using_for_src)
 
-=======
->>>>>>> 4c976d5a
             if self.is_compact_ast:
                 for using_for in self._usingForNotParsed:
                     if "typeName" in using_for and using_for["typeName"]:
@@ -602,28 +600,27 @@
                         type_name = "*"
                     if type_name not in self._contract.using_for:
                         self._contract.using_for[type_name] = []
-<<<<<<< HEAD
                         self._contract.using_for_src[type_name] = []
-                    # This is to populate the source location of using_for construct
-                    # We reuse the StructureContract class to store the source location instead
-                    # of creating a new class `UsingFor` for simplicity
-                    uf = StructureContract(self._contract.compilation_unit)
-                    uf.set_offset(using_for["src"], self._contract.compilation_unit)
-                    uf.name = f"using {lib_name} for {type_name}"
-                    uf.canonical_name = uf.name + " in " + self._contract.name
-                    StructureContract.set_contract(uf, self._contract)
-                    self._contract.using_for[type_name].append(lib_name)
-                    self._contract.using_for_src[type_name].append((lib_name, uf))
-=======
-
                     if "libraryName" in using_for:
-                        self._contract.using_for[type_name].append(
-                            parse_type(using_for["libraryName"], self)
-                        )
+                        lib_name = parse_type(using_for["libraryName"], self)
+
+                        # This is to populate the source location of using_for construct
+                        # We reuse the Structure class to store the source location instead
+                        # of creating a new class `UsingFor` for simplicity
+                        uf = StructureContract(self._contract.compilation_unit)
+                        uf.set_offset(using_for["src"], self._contract.compilation_unit)
+                        StructureContract.set_contract(uf, self._contract)
+                        uf.canonical_name = uf.name = f"using {lib_name} for {type_name} in {self._contract}"
+                        self._contract.using_for[type_name].append(lib_name)
+                        self._contract.using_for_src[type_name].append((lib_name, uf))
                     else:
+                        uf = StructureContract(self._contract.compilation_unit)
+                        uf.set_offset(using_for["src"], self._contract.compilation_unit)
+                        StructureContract.set_contract(uf, self._contract)
+                        using_string = "using {" + ",".join(using_for["functionList"]) + "}"
+                        uf.canonical_name = uf.name = f"{using_string} for {type_name} in {self._contract}"
                         # We have a list of functions. A function can be topLevel or a library function
-                        self._analyze_function_list(using_for["functionList"], type_name)
->>>>>>> 4c976d5a
+                        self._analyze_function_list(using_for["functionList"], type_name, uf)
             else:
                 for using_for in self._usingForNotParsed:
                     children = using_for[self.get_children()]
@@ -641,42 +638,43 @@
         except (VariableNotFound, KeyError) as e:
             self.log_incorrect_parsing(f"Missing using for {e}")
 
-    def _analyze_function_list(self, function_list: List, type_name: Type):
+    def _analyze_function_list(self, function_list: List, type_name: Type, uf : Structure):
         for f in function_list:
             full_name_split = f["function"]["name"].split(".")
             if len(full_name_split) == 1:
                 # Top level function
                 function_name = full_name_split[0]
-                self._analyze_top_level_function(function_name, type_name)
+                self._analyze_top_level_function(function_name, type_name, uf)
             elif len(full_name_split) == 2:
                 # It can be a top level function behind an aliased import
                 # or a library function
                 first_part = full_name_split[0]
                 function_name = full_name_split[1]
-                self._check_aliased_import(first_part, function_name, type_name)
+                self._check_aliased_import(first_part, function_name, type_name, uf)
             else:
                 # MyImport.MyLib.a we don't care of the alias
                 library_name = full_name_split[1]
                 function_name = full_name_split[2]
-                self._analyze_library_function(library_name, function_name, type_name)
-
-    def _check_aliased_import(self, first_part: str, function_name: str, type_name: Type):
+                self._analyze_library_function(library_name, function_name, type_name, uf)
+
+    def _check_aliased_import(self, first_part: str, function_name: str, type_name: Type, uf: Structure):
         # We check if the first part appear as alias for an import
         # if it is then function_name must be a top level function
         # otherwise it's a library function
         for i in self._contract.file_scope.imports:
             if i.alias == first_part:
-                self._analyze_top_level_function(function_name, type_name)
+                self._analyze_top_level_function(function_name, type_name, uf)
                 return
-        self._analyze_library_function(first_part, function_name, type_name)
-
-    def _analyze_top_level_function(self, function_name: str, type_name: Type):
+        self._analyze_library_function(first_part, function_name, type_name, uf)
+
+    def _analyze_top_level_function(self, function_name: str, type_name: Type, uf: Structure):
         for tl_function in self.compilation_unit.functions_top_level:
             if tl_function.name == function_name:
                 self._contract.using_for[type_name].append(tl_function)
+                self._contract.using_for_src[type_name].append((tl_function, uf))
 
     def _analyze_library_function(
-        self, library_name: str, function_name: str, type_name: Type
+        self, library_name: str, function_name: str, type_name: Type, uf: Structure
     ) -> None:
         # Get the library function
         found = False
@@ -687,6 +685,7 @@
                 for f in c.functions:
                     if f.name == function_name:
                         self._contract.using_for[type_name].append(f)
+                        self._contract.using_for_src[type_name].append((f, uf))
                         found = True
                         break
         if not found:
