--- conflicted
+++ resolved
@@ -182,7 +182,6 @@
     def result(self) -> List[Operation]:
         return self._result
 
-<<<<<<< HEAD
     def _convert_right_assignment(self, left: Any, right: Any, expression: AssignmentOperation) -> Any:
         if (
             isinstance(left.type, ElementaryType)
@@ -200,10 +199,7 @@
             right = new_right
         return right
 
-    # pylint: disable=too-many-branches
-=======
     # pylint: disable=too-many-branches,too-many-statements
->>>>>>> 7dcefcc1
     def _post_assignement_operation(self, expression: AssignmentOperation) -> None:
         left = get(expression.expression_left)
         right = get(expression.expression_right)
@@ -232,16 +228,7 @@
                 for idx, _ in enumerate(left):
                     if not left[idx] is None:
                         index = idx
-<<<<<<< HEAD
-                        # The following test is probably always true?
-                        if (
-                            isinstance(left[idx], LocalVariableInitFromTuple)
-                            and left[idx].tuple_index is not None
-                        ):
-                            index = left[idx].tuple_index
                         right = self._convert_right_assignment(left[idx], right, expression)
-=======
->>>>>>> 7dcefcc1
                         operation = Unpack(left[idx], right, index)
                         operation.set_expression(expression)
                         self._result.append(operation)
@@ -268,17 +255,11 @@
                 operation.set_expression(expression)
                 self._result.append(operation)
                 set_val(expression, left)
-<<<<<<< HEAD
-            elif isinstance(left.type, ArrayType):
-                right = self._convert_right_assignment(left, [right], expression)
-                # Special case for init of array, when the right has only one element
-                operation = InitArray(right, left)
-=======
 
             # Special case for init of array, when the right has only one element e.g. arr = [1];
             elif isinstance(left.type, ArrayType) and not isinstance(right.type, ArrayType):
+                right = self._convert_right_assignment(left, [right], expression)
                 operation = InitArray([right], left)
->>>>>>> 7dcefcc1
                 operation.set_expression(expression)
                 self._result.append(operation)
                 set_val(expression, left)
@@ -312,11 +293,8 @@
                 self._result.append(operation)
 
             else:
-<<<<<<< HEAD
                 right = self._convert_right_assignment(left, right, expression)
-=======
-
->>>>>>> 7dcefcc1
+
                 operation = convert_assignment(
                     left, right, expression.type, expression.expression_return_type
                 )
