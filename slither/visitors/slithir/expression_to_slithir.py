--- conflicted
+++ resolved
@@ -1,23 +1,13 @@
 import logging
 from typing import List, TYPE_CHECKING
 
-<<<<<<< HEAD
 from slither.core.declarations import Function
-=======
-from slither.core.declarations import Function, SolidityVariable, SolidityVariableComposed
->>>>>>> 88954ac6
 from slither.core.expressions import (
     AssignmentOperationType,
     UnaryOperationType,
     BinaryOperationType,
 )
-<<<<<<< HEAD
 from slither.core.expressions.expression import Expression
-=======
-from slither.core.solidity_types import ArrayType, ElementaryType
-from slither.core.solidity_types.type import Type
-from slither.core.variables.local_variable_init_from_tuple import LocalVariableInitFromTuple
->>>>>>> 88954ac6
 from slither.slithir.operations import (
     Assignment,
     Binary,
@@ -26,27 +16,18 @@
     Index,
     InitArray,
     InternalCall,
-<<<<<<< HEAD
     AccessMember,
     NewArray,
     NewContract,
     UpdateMember,
-=======
-    Member,
-    NewArray,
-    NewContract,
->>>>>>> 88954ac6
     TypeConversion,
     Unary,
     Unpack,
     Return,
-<<<<<<< HEAD
     UpdateMemberDependency,
     UpdateIndex,
     UnaryType,
     Operation,
-=======
->>>>>>> 88954ac6
 )
 from slither.slithir.tmp_operations.argument import Argument
 from slither.slithir.tmp_operations.tmp_call import TmpCall
@@ -55,7 +36,6 @@
 from slither.slithir.tmp_operations.tmp_new_array import TmpNewArray
 from slither.slithir.tmp_operations.tmp_new_contract import TmpNewContract
 from slither.slithir.tmp_operations.tmp_new_elementary_type import TmpNewElementaryType
-<<<<<<< HEAD
 from slither.slithir.variables import (
     Constant,
     IndexVariable,
@@ -63,9 +43,6 @@
     TupleVariable,
     MemberVariable,
 )
-=======
-from slither.slithir.variables import Constant, ReferenceVariable, TemporaryVariable, TupleVariable
->>>>>>> 88954ac6
 from slither.visitors.expression.expression import ExpressionVisitor
 
 from slither.slithir.exceptions import SlithIRError
@@ -125,35 +102,6 @@
     BinaryOperationType.OROR: BinaryType.OROR,
 }
 
-<<<<<<< HEAD
-
-def convert_assignement_member(left, right, t):
-    operations = []
-
-    if t == AssignmentOperationType.ASSIGN:
-        operations.append(UpdateMember(left.base, left.member, right))
-
-    elif t in _assign_to_binary:
-        val = TemporaryVariable(left.node)
-        operations.append(Binary(val, left, right, _assign_to_binary[t]))
-        operations.append(UpdateMember(left.base, left.member, val))
-
-    return operations, left
-
-
-def convert_assignement_index(left, right, t):
-    operations = []
-
-    if t == AssignmentOperationType.ASSIGN:
-        operations.append(UpdateIndex(left.base, left.offset, right))
-
-    elif t in _assign_to_binary:
-        val = TemporaryVariable(left.node)
-        operations.append(Binary(val, left, right, _assign_to_binary[t]))
-        operations.append(UpdateIndex(left.base, left.offset, val))
-
-    return operations, left
-=======
 _signed_to_unsigned = {
     BinaryOperationType.DIVISION_SIGNED: BinaryType.DIVISION,
     BinaryOperationType.MODULO_SIGNED: BinaryType.MODULO,
@@ -161,7 +109,35 @@
     BinaryOperationType.GREATER_SIGNED: BinaryType.GREATER,
     BinaryOperationType.RIGHT_SHIFT_ARITHMETIC: BinaryType.RIGHT_SHIFT,
 }
->>>>>>> 88954ac6
+
+
+
+def convert_assignement_member(left, right, t):
+    operations = []
+
+    if t == AssignmentOperationType.ASSIGN:
+        operations.append(UpdateMember(left.base, left.member, right))
+
+    elif t in _assign_to_binary:
+        val = TemporaryVariable(left.node)
+        operations.append(Binary(val, left, right, _assign_to_binary[t]))
+        operations.append(UpdateMember(left.base, left.member, val))
+
+    return operations, left
+
+
+def convert_assignement_index(left, right, t):
+    operations = []
+
+    if t == AssignmentOperationType.ASSIGN:
+        operations.append(UpdateIndex(left.base, left.offset, right))
+
+    elif t in _assign_to_binary:
+        val = TemporaryVariable(left.node)
+        operations.append(Binary(val, left, right, _assign_to_binary[t]))
+        operations.append(UpdateIndex(left.base, left.offset, val))
+
+    return operations, left
 
 
 def convert_assignment(left, right, t, return_type):
@@ -197,11 +173,7 @@
 
 
 class ExpressionToSlithIR(ExpressionVisitor):
-<<<<<<< HEAD
     def __init__(self, expression: Expression, node: "Node"):
-=======
-    def __init__(self, expression, node):
->>>>>>> 88954ac6
         from slither.core.cfg.node import NodeType
 
         self._expression = expression
@@ -226,24 +198,15 @@
                 assert len(left) == len(right)
                 for idx in range(len(left)):
                     if not left[idx] is None:
-<<<<<<< HEAD
                         (operations, _) = convert_assignment(
-=======
-                        operation = convert_assignment(
->>>>>>> 88954ac6
                             left[idx],
                             right[idx],
                             expression.type,
                             expression.expression_return_type,
                         )
-<<<<<<< HEAD
                         for operation in operations:
                             operation.set_expression(expression)
                             self._result.append(operation)
-=======
-                        operation.set_expression(expression)
-                        self._result.append(operation)
->>>>>>> 88954ac6
                 set_val(expression, None)
             else:
                 assert isinstance(right, TupleVariable)
@@ -281,7 +244,6 @@
                 self._result.append(operation)
                 set_val(expression, left)
             else:
-<<<<<<< HEAD
                 (operations, value_returned) = convert_assignment(
                     left, right, expression.type, expression.expression_return_type
                 )
@@ -291,16 +253,6 @@
                 # Return left to handle
                 # a = b = 1;
                 set_val(expression, value_returned)
-=======
-                operation = convert_assignment(
-                    left, right, expression.type, expression.expression_return_type
-                )
-                operation.set_expression(expression)
-                self._result.append(operation)
-                # Return left to handle
-                # a = b = 1;
-                set_val(expression, left)
->>>>>>> 88954ac6
 
     def _post_binary_operation(self, expression):
         left = get(expression.expression_left)
@@ -356,15 +308,13 @@
             self._result.append(internal_call)
             set_val(expression, val)
         else:
-<<<<<<< HEAD
             # If tuple
             if expression.type_call.startswith("tuple(") and expression.type_call != "tuple()":
                 val = TupleVariable(self._node)
             else:
-=======
+                val = TemporaryVariable(self._node)
             # yul things
             if called.name == "caller()":
->>>>>>> 88954ac6
                 val = TemporaryVariable(self._node)
                 var = Assignment(val, SolidityVariableComposed("msg.sender"), "uint256")
                 self._result.append(var)
