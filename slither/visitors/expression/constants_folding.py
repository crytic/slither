from fractions import Fraction
from typing import Union
from Crypto.Hash import keccak

from slither.core import expressions
from slither.core.expressions import (
    BinaryOperationType,
    Literal,
    UnaryOperationType,
    Identifier,
    BinaryOperation,
    UnaryOperation,
    TupleExpression,
    TypeConversion,
    CallExpression,
)
from slither.core.variables import Variable
from slither.utils.integer_conversion import convert_string_to_fraction, convert_string_to_int
from slither.visitors.expression.expression import ExpressionVisitor
from slither.core.solidity_types.elementary_type import ElementaryType


class NotConstant(Exception):
    pass


KEY = "ConstantFolding"

CONSTANT_TYPES_OPERATIONS = Union[
    Literal, BinaryOperation, UnaryOperation, Identifier, TupleExpression, TypeConversion
]


def get_val(expression: CONSTANT_TYPES_OPERATIONS) -> Union[bool, int, Fraction, str]:
    val = expression.context[KEY]
    # we delete the item to reduce memory use
    del expression.context[KEY]
    return val


def set_val(expression: CONSTANT_TYPES_OPERATIONS, val: Union[bool, int, Fraction, str]) -> None:
    expression.context[KEY] = val


class ConstantFolding(ExpressionVisitor):
    def __init__(
        self, expression: CONSTANT_TYPES_OPERATIONS, custom_type: Union[str, "ElementaryType"]
    ) -> None:
        if isinstance(custom_type, str):
            custom_type = ElementaryType(custom_type)
        self._type: ElementaryType = custom_type
        super().__init__(expression)

    @property
    def expression(self) -> CONSTANT_TYPES_OPERATIONS:
        # We make the assumption that the expression is always a CONSTANT_TYPES_OPERATIONS
        # Other expression are not supported for constant unfolding
        return self._expression  # type: ignore

    def result(self) -> "Literal":
        value = get_val(self.expression)
        if isinstance(value, Fraction):
            value = int(value)
            # emulate 256-bit wrapping
            if str(self._type).startswith("uint"):
                value = value & (2**256 - 1)
        return Literal(value, self._type)

    # pylint: disable=import-outside-toplevel
    def _post_identifier(self, expression: Identifier) -> None:
        from slither.core.declarations.solidity_variables import SolidityFunction

        if isinstance(expression.value, Variable):
            if expression.value.is_constant:
                expr = expression.value.expression
                # assumption that we won't have infinite loop
                # Everything outside of literal
                if isinstance(
                    expr,
                    (BinaryOperation, UnaryOperation, Identifier, TupleExpression, TypeConversion),
                ):
                    cf = ConstantFolding(expr, self._type)
                    expr = cf.result()
                assert isinstance(expr, Literal)
                set_val(expression, convert_string_to_int(expr.converted_value))
            else:
                raise NotConstant
        elif isinstance(expression.value, SolidityFunction):
            set_val(expression, expression.value)
        else:
            raise NotConstant

    # pylint: disable=too-many-branches,too-many-statements
    def _post_binary_operation(self, expression: BinaryOperation) -> None:
        expression_left = expression.expression_left
        expression_right = expression.expression_right
        if not isinstance(
            expression_left,
            (Literal, BinaryOperation, UnaryOperation, Identifier, TupleExpression, TypeConversion),
        ):
            raise NotConstant
<<<<<<< HEAD
        expr = expression.value.expression
        # assumption that we won't have infinite loop
        if not isinstance(expr, Literal):
            cf = ConstantFolding(expr, self._type)
            expr = cf.result()
        set_val(expression, convert_string_to_int(expr.value))

    def _post_binary_operation(self, expression):
        left = get_val(expression.expression_left)
        right = get_val(expression.expression_right)
        if expression.type == BinaryOperationType.POWER:
            set_val(expression, left ** right)
        elif expression.type == BinaryOperationType.MULTIPLICATION:
=======
        if not isinstance(
            expression_right,
            (Literal, BinaryOperation, UnaryOperation, Identifier, TupleExpression, TypeConversion),
        ):
            raise NotConstant
        left = get_val(expression_left)
        right = get_val(expression_right)

        if (
            expression.type == BinaryOperationType.POWER
            and isinstance(left, (int, Fraction))
            and isinstance(right, (int, Fraction))
        ):
            set_val(expression, left**right)  # type: ignore
        elif (
            expression.type == BinaryOperationType.MULTIPLICATION
            and isinstance(left, (int, Fraction))
            and isinstance(right, (int, Fraction))
        ):
>>>>>>> 38ff2799
            set_val(expression, left * right)
        elif (
            expression.type == BinaryOperationType.DIVISION
            and isinstance(left, (int, Fraction))
            and isinstance(right, (int, Fraction))
        ):
            # TODO: maybe check for right + left to be int to use // ?
            set_val(expression, left // right if isinstance(right, int) else left / right)
        elif (
            expression.type == BinaryOperationType.MODULO
            and isinstance(left, (int, Fraction))
            and isinstance(right, (int, Fraction))
        ):
            set_val(expression, left % right)
        elif (
            expression.type == BinaryOperationType.ADDITION
            and isinstance(left, (int, Fraction))
            and isinstance(right, (int, Fraction))
        ):
            set_val(expression, left + right)
        elif (
            expression.type == BinaryOperationType.SUBTRACTION
            and isinstance(left, (int, Fraction))
            and isinstance(right, (int, Fraction))
        ):
            set_val(expression, left - right)
        # Convert to int for operations not supported by Fraction
        elif expression.type == BinaryOperationType.LEFT_SHIFT:
            set_val(expression, int(left) << int(right))
        elif expression.type == BinaryOperationType.RIGHT_SHIFT:
            set_val(expression, int(left) >> int(right))
        elif expression.type == BinaryOperationType.AND:
            set_val(expression, int(left) & int(right))
        elif expression.type == BinaryOperationType.CARET:
            set_val(expression, int(left) ^ int(right))
        elif expression.type == BinaryOperationType.OR:
            set_val(expression, int(left) | int(right))
        elif expression.type == BinaryOperationType.LESS:
            set_val(expression, int(left) < int(right))
        elif expression.type == BinaryOperationType.LESS_EQUAL:
            set_val(expression, int(left) <= int(right))
        elif expression.type == BinaryOperationType.GREATER:
            set_val(expression, int(left) > int(right))
        elif expression.type == BinaryOperationType.GREATER_EQUAL:
            set_val(expression, int(left) >= int(right))
        elif expression.type == BinaryOperationType.EQUAL:
            set_val(expression, int(left) == int(right))
        elif expression.type == BinaryOperationType.NOT_EQUAL:
            set_val(expression, int(left) != int(right))
        # Convert boolean literals from string to bool
        elif expression.type == BinaryOperationType.ANDAND:
            set_val(expression, left == "true" and right == "true")
        elif expression.type == BinaryOperationType.OROR:
            set_val(expression, left == "true" or right == "true")
        else:
            raise NotConstant

    def _post_unary_operation(self, expression: UnaryOperation) -> None:
        # Case of uint a = -7; uint[-a] arr;
        if expression.type == UnaryOperationType.MINUS_PRE:
            expr = expression.expression
            # Everything outside of literal
            if isinstance(
                expr, (BinaryOperation, UnaryOperation, Identifier, TupleExpression, TypeConversion)
            ):
                cf = ConstantFolding(expr, self._type)
                expr = cf.result()
            assert isinstance(expr, Literal)
            set_val(expression, -convert_string_to_fraction(expr.converted_value))
        else:
            raise NotConstant

    def _post_literal(self, expression: Literal) -> None:
        if str(expression.type) == "bool":
            set_val(expression, expression.converted_value)
        elif str(expression.type) == "string":
            set_val(expression, expression.converted_value)
        else:
            try:
                set_val(expression, convert_string_to_fraction(expression.converted_value))
            except ValueError as e:
                raise NotConstant from e

    def _post_assignement_operation(self, expression: expressions.AssignmentOperation) -> None:
        raise NotConstant

    def _post_call_expression(self, expression: expressions.CallExpression) -> None:
        called = get_val(expression.called)
        args = [get_val(arg) for arg in expression.arguments]
        if called.name == "keccak256(bytes)":
            digest = keccak.new(digest_bits=256)
            digest.update(str(args[0]).encode("utf-8"))
            set_val(expression, digest.digest())
        else:
            raise NotConstant

    def _post_conditional_expression(self, expression: expressions.ConditionalExpression) -> None:
        raise NotConstant

    def _post_elementary_type_name_expression(
        self, expression: expressions.ElementaryTypeNameExpression
    ) -> None:
        raise NotConstant

    def _post_index_access(self, expression: expressions.IndexAccess) -> None:
        raise NotConstant

    def _post_member_access(self, expression: expressions.MemberAccess) -> None:
        raise NotConstant

    def _post_new_array(self, expression: expressions.NewArray) -> None:
        raise NotConstant

    def _post_new_contract(self, expression: expressions.NewContract) -> None:
        raise NotConstant

    def _post_new_elementary_type(self, expression: expressions.NewElementaryType) -> None:
        raise NotConstant

    def _post_tuple_expression(self, expression: expressions.TupleExpression) -> None:
        if expression.expressions:
            if len(expression.expressions) == 1:
                first_expr = expression.expressions[0]
                if not isinstance(
                    first_expr,
                    (
                        Literal,
                        BinaryOperation,
                        UnaryOperation,
                        Identifier,
                        TupleExpression,
                        TypeConversion,
                    ),
                ):
                    raise NotConstant
                cf = ConstantFolding(first_expr, self._type)
                expr = cf.result()
                assert isinstance(expr, Literal)
                set_val(expression, convert_string_to_fraction(expr.converted_value))
                return
        raise NotConstant

    def _post_type_conversion(self, expression: expressions.TypeConversion) -> None:
        expr = expression.expression
        if not isinstance(
            expr,
            (
                Literal,
                BinaryOperation,
                UnaryOperation,
                Identifier,
                TupleExpression,
                TypeConversion,
                CallExpression,
            ),
        ):
            raise NotConstant
        cf = ConstantFolding(expr, self._type)
        expr = cf.result()
        assert isinstance(expr, Literal)
        if str(expression.type).startswith("uint") and isinstance(expr.value, bytes):
            value = int.from_bytes(expr.value, "big")
        elif str(expression.type).startswith("byte") and isinstance(expr.value, int):
            value = int.to_bytes(expr.value, 32, "big")
        else:
            value = convert_string_to_fraction(expr.converted_value)
        set_val(expression, value)<|MERGE_RESOLUTION|>--- conflicted
+++ resolved
@@ -99,21 +99,6 @@
             (Literal, BinaryOperation, UnaryOperation, Identifier, TupleExpression, TypeConversion),
         ):
             raise NotConstant
-<<<<<<< HEAD
-        expr = expression.value.expression
-        # assumption that we won't have infinite loop
-        if not isinstance(expr, Literal):
-            cf = ConstantFolding(expr, self._type)
-            expr = cf.result()
-        set_val(expression, convert_string_to_int(expr.value))
-
-    def _post_binary_operation(self, expression):
-        left = get_val(expression.expression_left)
-        right = get_val(expression.expression_right)
-        if expression.type == BinaryOperationType.POWER:
-            set_val(expression, left ** right)
-        elif expression.type == BinaryOperationType.MULTIPLICATION:
-=======
         if not isinstance(
             expression_right,
             (Literal, BinaryOperation, UnaryOperation, Identifier, TupleExpression, TypeConversion),
@@ -133,7 +118,6 @@
             and isinstance(left, (int, Fraction))
             and isinstance(right, (int, Fraction))
         ):
->>>>>>> 38ff2799
             set_val(expression, left * right)
         elif (
             expression.type == BinaryOperationType.DIVISION
