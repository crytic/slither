"""
    Module printing the inheritance relation

    The inheritance shows the relation between the contracts
"""

from slither.printers.abstract_printer import AbstractPrinter
from slither.utils.colors import blue, green


class PrinterInheritance(AbstractPrinter):
    ARGUMENT = "inheritance"
    HELP = "Print the inheritance relations between contracts"

    WIKI = "https://github.com/trailofbits/slither/wiki/Printer-documentation#inheritance"

    def _get_child_contracts(self, base):
        # Generate function to get all child contracts of a base contract
        for child in self.contracts:
            if base in child.inheritance:
                yield child

    def output(self, filename):
        """
            Output the inheritance relation

            _filename is not used
            Args:
                _filename(string)
        """
        info = "Inheritance\n"

        if not self.contracts:
            return

        info += blue("Child_Contract -> ") + green("Immediate_Base_Contracts")
        info += green(" [Not_Immediate_Base_Contracts]")

        result = {"child_to_base": {}}

        for child in self.contracts:
<<<<<<< HEAD
=======
            if child.is_top_level:
                continue
>>>>>>> 88954ac6
            info += blue(f"\n+ {child.name}\n")
            result["child_to_base"][child.name] = {"immediate": [], "not_immediate": []}
            if child.inheritance:

                immediate = child.immediate_inheritance
                not_immediate = [i for i in child.inheritance if i not in immediate]

                info += " -> " + green(", ".join(map(str, immediate))) + "\n"
                result["child_to_base"][child.name]["immediate"] = list(map(str, immediate))
                if not_immediate:
                    info += ", [" + green(", ".join(map(str, not_immediate))) + "]\n"
                    result["child_to_base"][child.name]["not_immediate"] = list(
                        map(str, not_immediate)
                    )

        info += green("\n\nBase_Contract -> ") + blue("Immediate_Child_Contracts") + "\n"
        info += blue(" [Not_Immediate_Child_Contracts]") + "\n"

        result["base_to_child"] = {}
        for base in self.contracts:
<<<<<<< HEAD
=======
            if base.is_top_level:
                continue
>>>>>>> 88954ac6
            info += green(f"\n+ {base.name}") + "\n"
            children = list(self._get_child_contracts(base))

            result["base_to_child"][base.name] = {"immediate": [], "not_immediate": []}
            if children:
                immediate = [child for child in children if base in child.immediate_inheritance]
                not_immediate = [child for child in children if not child in immediate]

                info += " -> " + blue(", ".join(map(str, immediate))) + "\n"
                result["base_to_child"][base.name]["immediate"] = list(map(str, immediate))
                if not_immediate:
                    info += ", [" + blue(", ".join(map(str, not_immediate))) + "]" + "\n"
                    result["base_to_child"][base.name]["not_immediate"] = list(map(str, immediate))
        self.info(info)

        res = self.generate_output(info, additional_fields=result)

        return res<|MERGE_RESOLUTION|>--- conflicted
+++ resolved
@@ -39,11 +39,8 @@
         result = {"child_to_base": {}}
 
         for child in self.contracts:
-<<<<<<< HEAD
-=======
             if child.is_top_level:
                 continue
->>>>>>> 88954ac6
             info += blue(f"\n+ {child.name}\n")
             result["child_to_base"][child.name] = {"immediate": [], "not_immediate": []}
             if child.inheritance:
@@ -64,11 +61,8 @@
 
         result["base_to_child"] = {}
         for base in self.contracts:
-<<<<<<< HEAD
-=======
             if base.is_top_level:
                 continue
->>>>>>> 88954ac6
             info += green(f"\n+ {base.name}") + "\n"
             children = list(self._get_child_contracts(base))
 
