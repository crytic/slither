import hashlib
import os
import json
import logging
import zipfile
from collections import OrderedDict
from typing import Optional, Dict, List, Union, Any, TYPE_CHECKING, Type
from zipfile import ZipFile
from pkg_resources import require

from slither.core.cfg.node import Node
from slither.core.declarations import Contract, Function, Enum, Event, Structure, Pragma, CustomError
from slither.core.expressions import Expression
from slither.core.source_mapping.source_mapping import SourceMapping
from slither.core.variables.variable import Variable
from slither.core.variables.local_variable import LocalVariable
from slither.exceptions import SlitherError
from slither.utils.colors import yellow
from slither.utils.myprettytable import MyPrettyTable

if TYPE_CHECKING:
    from slither.core.compilation_unit import SlitherCompilationUnit
    from slither.detectors.abstract_detector import AbstractDetector

logger = logging.getLogger("Slither")

###################################################################################
###################################################################################
# region Output
###################################################################################
###################################################################################


def output_to_json(filename: Optional[str], error, results: Dict) -> None:
    """

    :param filename: Filename where the json will be written. If None or "-", write to stdout
    :param error: Error to report
    :param results: Results to report
    :param logger: Logger where to log potential info
    :return:
    """
    # Create our encapsulated JSON result.
    json_result = {"success": error is None, "error": error, "results": results}

    if filename == "-":
        filename = None

    # Determine if we should output to stdout
    if filename is None:
        # Write json to console
        print(json.dumps(json_result))
    else:
        # Write json to file
        if os.path.isfile(filename):
            logger.info(yellow(f"{filename} exists already, the overwrite is prevented"))
        else:
            with open(filename, "w", encoding="utf8") as f:
                json.dump(json_result, f, indent=2)


def _output_result_to_sarif(
    detector: Dict, detectors_classes: List["AbstractDetector"], sarif: Dict
) -> None:
    confidence = "very-high"
    if detector["confidence"] == "Medium":
        confidence = "high"
    elif detector["confidence"] == "Low":
        confidence = "medium"
    elif detector["confidence"] == "Informational":
        confidence = "low"

    risk = "0.0"
    if detector["impact"] == "High":
        risk = "8.0"
    elif detector["impact"] == "Medium":
        risk = "4.0"
    elif detector["impact"] == "Low":
        risk = "3.0"

    detector_class = next((d for d in detectors_classes if d.ARGUMENT == detector["check"]))
    check_id = (
        str(detector_class.IMPACT.value)
        + "-"
        + str(detector_class.CONFIDENCE.value)
        + "-"
        + detector["check"]
    )

    rule = {
        "id": check_id,
        "name": detector["check"],
        "properties": {"precision": confidence, "security-severity": risk},
        "shortDescription": {"text": detector_class.WIKI_TITLE},
        "help": {"text": detector_class.WIKI_RECOMMENDATION},
    }
    # Add the rule if does not exist yet
    if len([x for x in sarif["runs"][0]["tool"]["driver"]["rules"] if x["id"] == check_id]) == 0:
        sarif["runs"][0]["tool"]["driver"]["rules"].append(rule)

    if not detector["elements"]:
        logger.info(yellow("Cannot generate Github security alert for finding without location"))
        logger.info(yellow(detector["description"]))
        logger.info(yellow("This will be supported in a future Slither release"))
        return

    # From 3.19.10 (http://docs.oasis-open.org/sarif/sarif/v2.0/csprd01/sarif-v2.0-csprd01.html)
    # The locations array SHALL NOT contain more than one element unless the condition indicated by the result,
    # if any, can only be corrected by making a change at every location specified in the array.
    finding = detector["elements"][0]
    path = finding["source_mapping"]["filename_relative"]
    start_line = finding["source_mapping"]["lines"][0]
    end_line = finding["source_mapping"]["lines"][-1]

    sarif["runs"][0]["results"].append(
        {
            "ruleId": check_id,
            "message": {"text": detector["description"], "markdown": detector["markdown"]},
            "level": "warning",
            "locations": [
                {
                    "physicalLocation": {
                        "artifactLocation": {"uri": path},
                        "region": {"startLine": start_line, "endLine": end_line},
                    }
                }
            ],
            "partialFingerprints": {"id": detector["id"]},
        }
    )


def output_to_sarif(
    filename: Optional[str], results: Dict, detectors_classes: List[Type["AbstractDetector"]]
) -> None:
    """

    :param filename:
    :type filename:
    :param results:
    :type results:
    :return:
    :rtype:
    """

    sarif: Dict[str, Any] = {
        "$schema": "https://raw.githubusercontent.com/oasis-tcs/sarif-spec/master/Schemata/sarif-schema-2.1.0.json",
        "version": "2.1.0",
        "runs": [
            {
                "tool": {
                    "driver": {
                        "name": "Slither",
                        "informationUri": "https://github.com/crytic/slither",
                        "version": require("slither-analyzer")[0].version,
                        "rules": [],
                    }
                },
                "results": [],
            }
        ],
    }

    for detector in results.get("detectors", []):
        _output_result_to_sarif(detector, detectors_classes, sarif)

    if filename == "-":
        filename = None

    # Determine if we should output to stdout
    if filename is None:
        # Write json to console
        print(json.dumps(sarif))
    else:
        # Write json to file
        if os.path.isfile(filename):
            logger.info(yellow(f"{filename} exists already, the overwrite is prevented"))
        else:
            with open(filename, "w", encoding="utf8") as f:
                json.dump(sarif, f, indent=2)


# https://docs.python.org/3/library/zipfile.html#zipfile-objects
ZIP_TYPES_ACCEPTED = {
    "lzma": zipfile.ZIP_LZMA,
    "stored": zipfile.ZIP_STORED,
    "deflated": zipfile.ZIP_DEFLATED,
    "bzip2": zipfile.ZIP_BZIP2,
}


def output_to_zip(filename: str, error: Optional[str], results: Dict, zip_type: str = "lzma"):
    """
    Output the results to a zip
    The file in the zip is named slither_results.json
    Note: the json file will not have indentation, as a result the resulting json file will be smaller
    :param zip_type:
    :param filename:
    :param error:
    :param results:
    :return:
    """
    json_result = {"success": error is None, "error": error, "results": results}
    if os.path.isfile(filename):
        logger.info(yellow(f"{filename} exists already, the overwrite is prevented"))
    else:
        with ZipFile(
            filename,
            "w",
            compression=ZIP_TYPES_ACCEPTED.get(zip_type, zipfile.ZIP_LZMA),
        ) as file_desc:
            file_desc.writestr("slither_results.json", json.dumps(json_result).encode("utf8"))


# endregion
###################################################################################
###################################################################################
# region Json generation
###################################################################################
###################################################################################


def _convert_to_description(d):
    if isinstance(d, str):
        return d

    if not isinstance(d, SourceMapping):
        raise SlitherError(f"{d} does not inherit from SourceMapping, conversion impossible")

    if isinstance(d, Node):
        if d.expression:
            return f"{d.expression} ({d.source_mapping})"
        return f"{str(d)} ({d.source_mapping})"

    if hasattr(d, "canonical_name"):
        return f"{d.canonical_name} ({d.source_mapping})"

    if hasattr(d, "name"):
        return f"{d.name} ({d.source_mapping})"

    if isinstance(d, Expression):
        return f"{d}({d.source_mapping_str})"

    raise SlitherError(f"{type(d)} cannot be converted (no name, or canonical_name")


def _convert_to_markdown(d, markdown_root):
    if isinstance(d, str):
        return d

    if not isinstance(d, SourceMapping):
        raise SlitherError(f"{d} does not inherit from SourceMapping, conversion impossible")

    if isinstance(d, Node):
        if d.expression:
            return f"[{d.expression}]({d.source_mapping.to_markdown(markdown_root)})"
        return f"[{str(d)}]({d.source_mapping.to_markdown(markdown_root)})"

    if hasattr(d, "canonical_name"):
        return f"[{d.canonical_name}]({d.source_mapping.to_markdown(markdown_root)})"

    if hasattr(d, "name"):
        return f"[{d.name}]({d.source_mapping.to_markdown(markdown_root)})"

    if isinstance(d, Expression):
        return f"{d}({d.source_mapping_to_markdown(markdown_root)})"

    raise SlitherError(f"{type(d)} cannot be converted (no name, or canonical_name")


def _convert_to_id(d):
    """
    Id keeps the source mapping of the node, otherwise we risk to consider two different node as the same
    :param d:
    :return:
    """
    if isinstance(d, str):
        return d

    if not isinstance(d, SourceMapping):
        raise SlitherError(f"{d} does not inherit from SourceMapping, conversion impossible")

    if isinstance(d, Node):
        if d.expression:
            return f"{d.expression} ({d.source_mapping})"
        return f"{str(d)} ({d.source_mapping})"

    if isinstance(d, Pragma):
        return f"{d} ({d.source_mapping})"

    if hasattr(d, "canonical_name"):
        return f"{d.canonical_name}"

    if hasattr(d, "name"):
        return f"{d.name}"

    if isinstance(d, Expression):
        return f"{d}({d.source_mapping_str})"

    raise SlitherError(f"{type(d)} cannot be converted (no name, or canonical_name")


# endregion
###################################################################################
###################################################################################
# region Internal functions
###################################################################################
###################################################################################


def _create_base_element(
    custom_type, name, source_mapping: Dict, type_specific_fields=None, additional_fields=None
):
    if additional_fields is None:
        additional_fields = {}
    if type_specific_fields is None:
        type_specific_fields = {}
    element = {"type": custom_type, "name": name, "source_mapping": source_mapping}
    if type_specific_fields:
        element["type_specific_fields"] = type_specific_fields
    if additional_fields:
        element["additional_fields"] = additional_fields
    return element


def _create_parent_element(element):
    # pylint: disable=import-outside-toplevel
    from slither.core.children.child_contract import ChildContract
    from slither.core.children.child_function import ChildFunction
    from slither.core.children.child_inheritance import ChildInheritance

    if isinstance(element, ChildInheritance):
        if element.contract_declarer:
            contract = Output("")
            contract.add_contract(element.contract_declarer)
            return contract.data["elements"][0]
    elif isinstance(element, ChildContract):
        if element.contract:
            contract = Output("")
            contract.add_contract(element.contract)
            return contract.data["elements"][0]
    elif isinstance(element, ChildFunction):
        if element.function:
            function = Output("")
            function.add_function(element.function)
            return function.data["elements"][0]
    return None


SupportedOutput = Union[Variable, Contract, Function, Enum, Event, Structure, Pragma, Node, CustomError, Expression]
AllSupportedOutput = Union[str, SupportedOutput]


class Output:
    def __init__(
        self,
        info_: Union[str, List[Union[str, SupportedOutput]]],
        additional_fields: Optional[Dict] = None,
        markdown_root="",
        standard_format=True,
    ):
        if additional_fields is None:
            additional_fields = {}

        # Allow info to be a string to simplify the API
        info: List[Union[str, SupportedOutput]]
        if isinstance(info_, str):
            info = [info_]
        else:
            info = info_

        self._data = OrderedDict()
        self._data["elements"] = []
        self._data["description"] = "".join(_convert_to_description(d) for d in info)
        self._data["markdown"] = "".join(_convert_to_markdown(d, markdown_root) for d in info)
        self._data["first_markdown_element"] = ""
        self._markdown_root = markdown_root

        id_txt = "".join(_convert_to_id(d) for d in info)
        self._data["id"] = hashlib.sha3_256(id_txt.encode("utf-8")).hexdigest()

        if standard_format:
            to_add = [i for i in info if not isinstance(i, str)]

            for add in to_add:
                self.add(add)

        if additional_fields:
            self._data["additional_fields"] = additional_fields

    def add(self, add: SupportedOutput, additional_fields: Optional[Dict] = None):
        if not self._data["first_markdown_element"]:
            self._data["first_markdown_element"] = add.source_mapping.to_markdown(
                self._markdown_root
            )
        if isinstance(add, Variable):
            self.add_variable(add, additional_fields=additional_fields)
        elif isinstance(add, Contract):
            self.add_contract(add, additional_fields=additional_fields)
        elif isinstance(add, Function):
            self.add_function(add, additional_fields=additional_fields)
        elif isinstance(add, Enum):
            self.add_enum(add, additional_fields=additional_fields)
        elif isinstance(add, Event):
            self.add_event(add, additional_fields=additional_fields)
        elif isinstance(add, Structure):
            self.add_struct(add, additional_fields=additional_fields)
        elif isinstance(add, Pragma):
            self.add_pragma(add, additional_fields=additional_fields)
        elif isinstance(add, Node):
            self.add_node(add, additional_fields=additional_fields)
        elif isinstance(add, CustomError):
            self.add_other(add.name, add.source_mapping, add.compilation_unit, additional_fields=additional_fields)
        elif isinstance(add, Expression):
            self.add_expression(add, additional_fields=additional_fields)
        else:
            raise SlitherError(f"Impossible to add {type(add)} to the json")

    @property
    def data(self) -> Dict:
        return self._data

    @property
    def elements(self) -> List[Dict]:
        return self._data["elements"]

    # endregion
    ###################################################################################
    ###################################################################################
    # region Variables
    ###################################################################################
    ###################################################################################

    def add_variable(self, variable: Variable, additional_fields: Optional[Dict] = None):
        if additional_fields is None:
            additional_fields = {}
        type_specific_fields = {"parent": _create_parent_element(variable)}
        if isinstance(variable, LocalVariable):
            type_specific_fields["location"] = variable.location
        element = _create_base_element(
            "variable",
            variable.name,
            variable.source_mapping.to_json(),
            type_specific_fields,
            additional_fields,
        )
        self._data["elements"].append(element)

    def add_variables(self, variables: List[Variable]):
        for variable in sorted(variables, key=lambda x: x.name):
            self.add_variable(variable)

    # endregion
    ###################################################################################
    ###################################################################################
    # region Contract
    ###################################################################################
    ###################################################################################

    def add_contract(self, contract: Contract, additional_fields: Optional[Dict] = None):
        if additional_fields is None:
            additional_fields = {}
        type_specific_fields = {"kind": "abstract" if contract.is_abstract else contract.kind}
        element = _create_base_element(
<<<<<<< HEAD
            "contract", contract.name, contract.source_mapping, type_specific_fields, additional_fields
=======
            "contract", contract.name, contract.source_mapping.to_json(), {}, additional_fields
>>>>>>> a41f8673
        )
        self._data["elements"].append(element)

    # endregion
    ###################################################################################
    ###################################################################################
    # region Functions
    ###################################################################################
    ###################################################################################

    def add_function(self, function: Function, additional_fields: Optional[Dict] = None):
        if additional_fields is None:
            additional_fields = {}
        type_specific_fields = {
            "parent": _create_parent_element(function),
            "signature": function.full_name,
        }
        element = _create_base_element(
            "function",
            function.name,
            function.source_mapping.to_json(),
            type_specific_fields,
            additional_fields,
        )
        self._data["elements"].append(element)

    def add_functions(self, functions: List[Function], additional_fields: Optional[Dict] = None):
        if additional_fields is None:
            additional_fields = {}
        for function in sorted(functions, key=lambda x: x.name):
            self.add_function(function, additional_fields)

    # endregion
    ###################################################################################
    ###################################################################################
    # region Enum
    ###################################################################################
    ###################################################################################

    def add_enum(self, enum: Enum, additional_fields: Optional[Dict] = None):
        if additional_fields is None:
            additional_fields = {}
        type_specific_fields = {"parent": _create_parent_element(enum)}
        element = _create_base_element(
            "enum",
            enum.name,
            enum.source_mapping.to_json(),
            type_specific_fields,
            additional_fields,
        )
        self._data["elements"].append(element)

    # endregion
    ###################################################################################
    ###################################################################################
    # region Structures
    ###################################################################################
    ###################################################################################

    def add_struct(self, struct: Structure, additional_fields: Optional[Dict] = None):
        if additional_fields is None:
            additional_fields = {}
        type_specific_fields = {"parent": _create_parent_element(struct)}
        element = _create_base_element(
            "struct",
            struct.name,
            struct.source_mapping.to_json(),
            type_specific_fields,
            additional_fields,
        )
        self._data["elements"].append(element)

    # endregion
    ###################################################################################
    ###################################################################################
    # region Events
    ###################################################################################
    ###################################################################################

    def add_event(self, event: Event, additional_fields: Optional[Dict] = None):
        if additional_fields is None:
            additional_fields = {}
        type_specific_fields = {
            "parent": _create_parent_element(event),
            "signature": event.full_name,
        }
        element = _create_base_element(
            "event",
            event.name,
            event.source_mapping.to_json(),
            type_specific_fields,
            additional_fields,
        )

        self._data["elements"].append(element)

    # endregion
    ###################################################################################
    ###################################################################################
    # region Nodes
    ###################################################################################
    ###################################################################################

    def add_node(self, node: Node, additional_fields: Optional[Dict] = None):
        if additional_fields is None:
            additional_fields = {}
        type_specific_fields = {
            "parent": _create_parent_element(node),
        }
        node_name = str(node.expression) if node.expression else ""
        element = _create_base_element(
            "node",
            node_name,
            node.source_mapping.to_json(),
            type_specific_fields,
            additional_fields,
        )
        self._data["elements"].append(element)

    def add_nodes(self, nodes: List[Node]):
        for node in sorted(nodes, key=lambda x: x.node_id):
            self.add_node(node)

    # endregion
    ###################################################################################
    ###################################################################################
    # region Pragma
    ###################################################################################
    ###################################################################################

    def add_pragma(self, pragma: Pragma, additional_fields: Optional[Dict] = None):
        if additional_fields is None:
            additional_fields = {}
        type_specific_fields = {"directive": pragma.directive}
        element = _create_base_element(
            "pragma",
            pragma.version,
            pragma.source_mapping.to_json(),
            type_specific_fields,
            additional_fields,
        )
        self._data["elements"].append(element)

    # endregion
    ###################################################################################
    ###################################################################################
    # region File
    ###################################################################################
    ###################################################################################

    def add_file(self, filename: str, content: str, additional_fields: Optional[Dict] = None):
        if additional_fields is None:
            additional_fields = {}
        type_specific_fields = {"filename": filename, "content": content}
        element = _create_base_element("file", type_specific_fields, additional_fields)

        self._data["elements"].append(element)

    # endregion
    ###################################################################################
    ###################################################################################
    # region Pretty Table
    ###################################################################################
    ###################################################################################

    def add_pretty_table(
        self,
        content: MyPrettyTable,
        name: str,
        additional_fields: Optional[Dict] = None,
    ):
        if additional_fields is None:
            additional_fields = {}
        type_specific_fields = {"content": content.to_json(), "name": name}
        element = _create_base_element("pretty_table", type_specific_fields, additional_fields)

        self._data["elements"].append(element)

    # endregion
    ###################################################################################
    ###################################################################################
    # region Expression
    ###################################################################################
    ###################################################################################

    def add_expression(self, expression: Expression, additional_fields: Optional[Dict] = None):
        if additional_fields is None:
            additional_fields = {}
        element = _create_base_element(
            "expression", str(expression), expression.source_mapping, {}, additional_fields
        )
        self._data["elements"].append(element)

    # endregion
    ###################################################################################
    ###################################################################################
    # region Others
    ###################################################################################
    ###################################################################################

    def add_other(
        self,
        name: str,
        source_mapping,
        compilation_unit: "SlitherCompilationUnit",
        additional_fields: Optional[Dict] = None,
    ):
        # If this a tuple with (filename, start, end), convert it to a source mapping.
        if additional_fields is None:
            additional_fields = {}
        if isinstance(source_mapping, tuple):
            # Parse the source id
            (filename, start, end) = source_mapping
            source_id = next(
                (
                    source_unit_id
                    for (
                        source_unit_id,
                        source_unit_filename,
                    ) in compilation_unit.source_units.items()
                    if source_unit_filename == filename
                ),
                -1,
            )

            # Convert to a source mapping string
            source_mapping = f"{start}:{end}:{source_id}"

        # If this is a source mapping string, parse it.
        if isinstance(source_mapping, str):
            source_mapping_str = source_mapping
            source_mapping = SourceMapping()
            source_mapping.set_offset(source_mapping_str, compilation_unit)

        # If this is a source mapping object, get the underlying source mapping dictionary
        if isinstance(source_mapping, SourceMapping):
            source_mapping = source_mapping.source_mapping.to_json()

        # Create the underlying element and add it to our resulting json
        element = _create_base_element("other", name, source_mapping, {}, additional_fields)
        self._data["elements"].append(element)<|MERGE_RESOLUTION|>--- conflicted
+++ resolved
@@ -239,7 +239,7 @@
         return f"{d.name} ({d.source_mapping})"
 
     if isinstance(d, Expression):
-        return f"{d}({d.source_mapping_str})"
+        return f"{d}({d.source_mapping})"
 
     raise SlitherError(f"{type(d)} cannot be converted (no name, or canonical_name")
 
@@ -263,7 +263,7 @@
         return f"[{d.name}]({d.source_mapping.to_markdown(markdown_root)})"
 
     if isinstance(d, Expression):
-        return f"{d}({d.source_mapping_to_markdown(markdown_root)})"
+        return f"{d}({d.source_mapping.to_markdown(markdown_root)})"
 
     raise SlitherError(f"{type(d)} cannot be converted (no name, or canonical_name")
 
@@ -295,7 +295,7 @@
         return f"{d.name}"
 
     if isinstance(d, Expression):
-        return f"{d}({d.source_mapping_str})"
+        return f"{d}({d.source_mapping})"
 
     raise SlitherError(f"{type(d)} cannot be converted (no name, or canonical_name")
 
@@ -462,11 +462,7 @@
             additional_fields = {}
         type_specific_fields = {"kind": "abstract" if contract.is_abstract else contract.kind}
         element = _create_base_element(
-<<<<<<< HEAD
-            "contract", contract.name, contract.source_mapping, type_specific_fields, additional_fields
-=======
-            "contract", contract.name, contract.source_mapping.to_json(), {}, additional_fields
->>>>>>> a41f8673
+            "contract", contract.name, contract.source_mapping.to_json(), type_specific_fields, additional_fields
         )
         self._data["elements"].append(element)
 
