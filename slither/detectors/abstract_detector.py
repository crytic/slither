--- conflicted
+++ resolved
@@ -162,19 +162,17 @@
         if self.logger:
             self.logger.info(self.color(info))
 
-<<<<<<< HEAD
     @property
     def uses_certik_ir() -> bool:
         """
         Does this detector expect the CertiK version of SlithIR?
         """
         return False
-=======
+
     def _uses_vulnerable_solc_version(self) -> bool:
         if self.VULNERABLE_SOLC_VERSIONS:
             return self.compilation_unit.solc_version in self.VULNERABLE_SOLC_VERSIONS
         return True
->>>>>>> 4c976d5a
 
     @abc.abstractmethod
     def _detect(self) -> List[Output]:
