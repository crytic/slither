from slither.detectors.abstract_detector import AbstractDetector, DetectorClassification
from slither.slithir.operations import SolidityCall
from slither.slithir.operations import InternalCall, InternalDynamicCall
from slither.formatters.functions.external_function import format


class ExternalFunction(AbstractDetector):
    """
    Detect public function that could be declared as external

    IMPROVEMENT: Add InternalDynamicCall check
    https://github.com/trailofbits/slither/pull/53#issuecomment-432809950
    """

    ARGUMENT = "external-function"
<<<<<<< HEAD
    HELP = "Public function that could be declared as external"
    IMPACT = DetectorClassification.OPTIMIZATION
    CONFIDENCE = DetectorClassification.HIGH

    WIKI = "https://github.com/crytic/slither/wiki/Detector-Documentation#public-function-that-could-be-declared-as-external"

    WIKI_TITLE = "Public function that could be declared as external"
=======
    HELP = "Public function that could be declared external"
    IMPACT = DetectorClassification.OPTIMIZATION
    CONFIDENCE = DetectorClassification.HIGH

    WIKI = "https://github.com/crytic/slither/wiki/Detector-Documentation#public-function-that-could-be-declared-external"

    WIKI_TITLE = "Public function that could be declared external"
>>>>>>> 88954ac6
    WIKI_DESCRIPTION = "`public` functions that are never called by the contract should be declared `external` to save gas."
    WIKI_RECOMMENDATION = (
        "Use the `external` attribute for functions never called from the contract."
    )

    @staticmethod
    def detect_functions_called(contract):
        """ Returns a list of InternallCall, SolidityCall
            calls made in a function

        Returns:
            (list): List of all InternallCall, SolidityCall
        """
        result = []

        # Obtain all functions reachable by this contract.
        for func in contract.all_functions_called:
            # Loop through all nodes in the function, add all calls to a list.
            for node in func.nodes:
                for ir in node.irs:
                    if isinstance(ir, (InternalCall, SolidityCall)):
                        result.append(ir.function)
        return result

    @staticmethod
    def _contains_internal_dynamic_call(contract):
        """
        Checks if a contract contains a dynamic call either in a direct definition, or through inheritance.

        Returns:
            (boolean): True if this contract contains a dynamic call (including through inheritance).
        """
        for func in contract.all_functions_called:
            for node in func.nodes:
                for ir in node.irs:
                    if isinstance(ir, (InternalDynamicCall)):
                        return True
        return False

    @staticmethod
    def get_base_most_function(function):
        """
        Obtains the base function definition for the provided function. This could be used to obtain the original
        definition of a function, if the provided function is an override.

        Returns:
            (function): Returns the base-most function of a provided function. (The original definition).
        """
        # Loop through the list of inherited contracts and this contract, to find the first function instance which
        # matches this function's signature. Note here that `inheritance` is in order from most basic to most extended.
        for contract in function.contract.inheritance + [function.contract]:

            # Loop through the functions not inherited (explicitly defined in this contract).
            for f in contract.functions_declared:

                # If it matches names, this is the base most function.
                if f.full_name == function.full_name:
                    return f

        # Somehow we couldn't resolve it, which shouldn't happen, as the provided function should be found if we could
        # not find some any more basic.
        raise Exception("Could not resolve the base-most function for the provided function.")

    @staticmethod
    def get_all_function_definitions(base_most_function):
        """
        Obtains all function definitions given a base-most function. This includes the provided function, plus any
        overrides of that function.

        Returns:
            (list): Returns any the provided function and any overriding functions defined for it.
        """
        # We assume the provided function is the base-most function, so we check all derived contracts
        # for a redefinition
        return [base_most_function] + [
            function
            for derived_contract in base_most_function.contract.derived_contracts
            for function in derived_contract.functions
            if function.full_name == base_most_function.full_name
        ]

    @staticmethod
    def function_parameters_written(function):
        return any(p in function.variables_written for p in function.parameters)

    def _detect(self):
        results = []

        # Create a set to track contracts with dynamic calls. All contracts with dynamic calls could potentially be
        # calling functions internally, and thus we can't assume any function in such contracts isn't called by them.
        dynamic_call_contracts = set()

        # Create a completed functions set to skip over functions already processed (any functions which are the base
        # of, or override hierarchically are processed together).
        completed_functions = set()

        # First we build our set of all contracts with dynamic calls
        for contract in self.contracts:
            if self._contains_internal_dynamic_call(contract):
                dynamic_call_contracts.add(contract)

        # Loop through all contracts
        for contract in self.contracts:

            # Filter false-positives: Immediately filter this contract if it's in blacklist
            if contract in dynamic_call_contracts:
                continue

            # Next we'll want to loop through all functions defined directly in this contract.
            for function in contract.functions_declared:

                # If the function is a constructor, or is public, we skip it.
                if function.is_constructor or function.visibility != "public":
                    continue

                # Optimization: If this function has already been processed, we stop.
                if function in completed_functions:
                    continue

                # If the function has parameters which are written-to in function body, we skip
                # because parameters of external functions will be allocated in calldata region which is immutable
                if self.function_parameters_written(function):
                    continue

                # Get the base-most function to know our origin of this function.
                base_most_function = self.get_base_most_function(function)

                # Get all possible contracts which can call this function (or an override).
                all_possible_sources = [
                    base_most_function.contract
                ] + base_most_function.contract.derived_contracts

                # Get all function signatures (overloaded and not), mark as completed and we process them now.
                # Note: We mark all function definitions as the same, as they must all share visibility to override.
                all_function_definitions = set(
                    self.get_all_function_definitions(base_most_function)
                )
                completed_functions = completed_functions.union(all_function_definitions)

                # Filter false-positives: Determine if any of these sources have dynamic calls, if so, flag all of these
                # function definitions, and then flag all functions in all contracts that make dynamic calls.
                sources_with_dynamic_calls = set(all_possible_sources) & dynamic_call_contracts
                if sources_with_dynamic_calls:
                    functions_in_dynamic_call_sources = set(
                        [
                            f
                            for dyn_contract in sources_with_dynamic_calls
                            for f in dyn_contract.functions
                            if not f.is_constructor
                        ]
                    )
                    completed_functions = completed_functions.union(
                        functions_in_dynamic_call_sources
                    )
                    continue

                # Detect all functions called in each source, if any match our current signature, we skip
                # otherwise, this is a candidate (in all sources) to be changed visibility for.
                is_called = False
                for possible_source in all_possible_sources:
                    functions_called = self.detect_functions_called(possible_source)
                    if set(functions_called) & all_function_definitions:
                        is_called = True
                        break

                # If any of this function's definitions are called, we skip it.
                if is_called:
                    continue

                # As we collect all shadowed functions in get_all_function_definitions
                # Some function coming from a base might already been declared as external
                all_function_definitions = [
                    f
                    for f in all_function_definitions
                    if f.visibility == "public" and f.contract == f.contract_declarer
                ]
                if all_function_definitions:
                    function_definition = all_function_definitions[0]
                    all_function_definitions = all_function_definitions[1:]

                    info = [f"{function_definition.full_name} should be declared external:\n"]
                    info += [f"\t- ", function_definition, "\n"]
                    for other_function_definition in all_function_definitions:
                        info += [f"\t- ", other_function_definition, "\n"]

                    res = self.generate_result(info)

                    results.append(res)

        return results

    @staticmethod
    def _format(slither, result):
        format(slither, result)<|MERGE_RESOLUTION|>--- conflicted
+++ resolved
@@ -13,15 +13,6 @@
     """
 
     ARGUMENT = "external-function"
-<<<<<<< HEAD
-    HELP = "Public function that could be declared as external"
-    IMPACT = DetectorClassification.OPTIMIZATION
-    CONFIDENCE = DetectorClassification.HIGH
-
-    WIKI = "https://github.com/crytic/slither/wiki/Detector-Documentation#public-function-that-could-be-declared-as-external"
-
-    WIKI_TITLE = "Public function that could be declared as external"
-=======
     HELP = "Public function that could be declared external"
     IMPACT = DetectorClassification.OPTIMIZATION
     CONFIDENCE = DetectorClassification.HIGH
@@ -29,7 +20,6 @@
     WIKI = "https://github.com/crytic/slither/wiki/Detector-Documentation#public-function-that-could-be-declared-external"
 
     WIKI_TITLE = "Public function that could be declared external"
->>>>>>> 88954ac6
     WIKI_DESCRIPTION = "`public` functions that are never called by the contract should be declared `external` to save gas."
     WIKI_RECOMMENDATION = (
         "Use the `external` attribute for functions never called from the contract."
