"""
    Module detecting dangerous strict equality

"""

from slither.analyses.data_dependency.data_dependency import is_dependent_ssa
from slither.core.declarations import Function
from slither.detectors.abstract_detector import AbstractDetector, DetectorClassification
from slither.slithir.operations import Assignment, Balance, Binary, BinaryType, HighLevelCall

from slither.core.solidity_types import MappingType, ElementaryType

from slither.core.variables.state_variable import StateVariable
from slither.core.declarations.solidity_variables import SolidityVariable, SolidityVariableComposed


class IncorrectStrictEquality(AbstractDetector):
    ARGUMENT = "incorrect-equality"
    HELP = "Dangerous strict equalities"
    IMPACT = DetectorClassification.MEDIUM
    CONFIDENCE = DetectorClassification.HIGH

    WIKI = (
        "https://github.com/crytic/slither/wiki/Detector-Documentation#dangerous-strict-equalities"
    )

    WIKI_TITLE = "Dangerous strict equalities"
    WIKI_DESCRIPTION = "Use of strict equalities that can be easily manipulated by an attacker."
    WIKI_EXPLOIT_SCENARIO = """
```solidity
contract Crowdsale{
    function fund_reached() public returns(bool){
        return this.balance == 100 ether;
    }
```
<<<<<<< HEAD
`Crowdsale` relies on `fund_reached` to know when to stop the sale of tokens. `Crowdsale` reaches 100 ether. Bob sends 0.1 ether. As a result, `fund_reached` is always false and the crowdsale never ends."""

    WIKI_RECOMMENDATION = (
        """Don't use strict equality to determine if an account has enough ethers or tokens."""
=======
`Crowdsale` relies on `fund_reached` to know when to stop the sale of tokens.
`Crowdsale` reaches 100 Ether. Bob sends 0.1 Ether. As a result, `fund_reached` is always false and the `crowdsale` never ends."""

    WIKI_RECOMMENDATION = (
        """Don't use strict equality to determine if an account has enough Ether or tokens."""
>>>>>>> 88954ac6
    )

    sources_taint = [
        SolidityVariable("now"),
        SolidityVariableComposed("block.number"),
        SolidityVariableComposed("block.timestamp"),
    ]

    @staticmethod
    def is_direct_comparison(ir):
        return isinstance(ir, Binary) and ir.type == BinaryType.EQUAL

    @staticmethod
    def is_any_tainted(variables, taints, function):
        return any(
            [
                is_dependent_ssa(var, taint, function.contract)
                for var in variables
                for taint in taints
            ]
        )

    def taint_balance_equalities(self, functions):
        taints = []
        for func in functions:
            for node in func.nodes:
                for ir in node.irs_ssa:
                    if isinstance(ir, Balance):
                        # TODO: fix Balance support
                        taints.append(ir.lvalue)
                    if isinstance(ir, HighLevelCall):
<<<<<<< HEAD
=======
                        # print(ir.function.full_name)
>>>>>>> 88954ac6
                        if (
                            isinstance(ir.function, Function)
                            and ir.function.full_name == "balanceOf(address)"
                        ):
                            taints.append(ir.lvalue)
                        if (
                            isinstance(ir.function, StateVariable)
                            and isinstance(ir.function.type, MappingType)
                            and ir.function.name == "balanceOf"
                            and ir.function.type.type_from == ElementaryType("address")
                            and ir.function.type.type_to == ElementaryType("uint256")
                        ):
                            taints.append(ir.lvalue)
                    if isinstance(ir, Assignment):
                        if ir.rvalue in self.sources_taint:
                            taints.append(ir.lvalue)

        return taints

    # Retrieve all tainted (node, function) pairs
    def tainted_equality_nodes(self, funcs, taints):
        results = dict()
        taints += self.sources_taint

        for func in funcs:
            for node in func.nodes:
                for ir in node.irs_ssa:

                    # Filter to only tainted equality (==) comparisons
                    if self.is_direct_comparison(ir) and self.is_any_tainted(ir.used, taints, func):
                        if func not in results:
                            results[func] = []
                        results[func].append(node)

        return results

    def detect_strict_equality(self, contract):
        funcs = contract.all_functions_called + contract.modifiers

        # Taint all BALANCE accesses
        taints = self.taint_balance_equalities(funcs)

        # Accumulate tainted (node,function) pairs involved in strict equality (==) comparisons
        results = self.tainted_equality_nodes(funcs, taints)

        return results

    def _detect(self):
        results = []

        for c in self.slither.contracts_derived:
            ret = self.detect_strict_equality(c)

            # sort ret to get deterministic results
            ret = sorted(list(ret.items()), key=lambda x: x[0].name)
            for f, nodes in ret:

                func_info = [f, " uses a dangerous strict equality:\n"]

                # sort the nodes to get deterministic results
                nodes.sort(key=lambda x: x.node_id)

                # Output each node with the function info header as a separate result.
                for node in nodes:
                    node_info = func_info + [f"\t- ", node, "\n"]

                    res = self.generate_result(node_info)
                    results.append(res)

        return results<|MERGE_RESOLUTION|>--- conflicted
+++ resolved
@@ -33,18 +33,11 @@
         return this.balance == 100 ether;
     }
 ```
-<<<<<<< HEAD
-`Crowdsale` relies on `fund_reached` to know when to stop the sale of tokens. `Crowdsale` reaches 100 ether. Bob sends 0.1 ether. As a result, `fund_reached` is always false and the crowdsale never ends."""
-
-    WIKI_RECOMMENDATION = (
-        """Don't use strict equality to determine if an account has enough ethers or tokens."""
-=======
 `Crowdsale` relies on `fund_reached` to know when to stop the sale of tokens.
 `Crowdsale` reaches 100 Ether. Bob sends 0.1 Ether. As a result, `fund_reached` is always false and the `crowdsale` never ends."""
 
     WIKI_RECOMMENDATION = (
         """Don't use strict equality to determine if an account has enough Ether or tokens."""
->>>>>>> 88954ac6
     )
 
     sources_taint = [
@@ -76,10 +69,7 @@
                         # TODO: fix Balance support
                         taints.append(ir.lvalue)
                     if isinstance(ir, HighLevelCall):
-<<<<<<< HEAD
-=======
                         # print(ir.function.full_name)
->>>>>>> 88954ac6
                         if (
                             isinstance(ir.function, Function)
                             and ir.function.full_name == "balanceOf(address)"
