#!/usr/bin/env python3

import argparse
import glob
import inspect
import json
import logging
import os
import subprocess
import sys
import traceback

from pkg_resources import iter_entry_points, require

from slither.detectors import all_detectors
from slither.detectors.abstract_detector import (AbstractDetector,
                                                 DetectorClassification)
from slither.printers import all_printers
from slither.printers.abstract_printer import AbstractPrinter
<<<<<<< HEAD
from slither.slither_solidity import Slither as SlitherSolidity
from slither.slither_vyper import Slither as SlitherVyper
from slither.utils.colors import red
from slither.utils.command_line import output_to_markdown, output_detectors, output_printers, output_detectors_json
=======
from slither.slither import Slither
from slither.utils.colors import red, yellow, set_colorization_enabled
from slither.utils.command_line import (output_detectors, output_results_to_markdown,
                                        output_detectors_json, output_printers,
                                        output_to_markdown, output_wiki)
>>>>>>> 9edf5ad0

logging.basicConfig()
logger = logging.getLogger("Slither")


<<<<<<< HEAD
def process_vyper(filename, args, detector_classes, printer_classes):
    """
    The core high-level code for running Slither static analysis.

    Returns:
        list(result), int: Result list and number of contracts analyzed
    """
    slither = SlitherVyper(filename)

    return _process(slither, detector_classes, printer_classes)


=======
###################################################################################
###################################################################################
# region Process functions
###################################################################################
###################################################################################
>>>>>>> 9edf5ad0

def process(filename, args, detector_classes, printer_classes):
    """
    The core high-level code for running Slither static analysis.

    Returns:
        list(result), int: Result list and number of contracts analyzed
    """
<<<<<<< HEAD
    ast = '--ast-json'
    if args.compact_ast:
        ast = '--ast-compact-json'
    slither = SlitherSolidity(filename, args.solc, args.disable_solc_warnings, args.solc_args, ast)
=======
    ast = '--ast-compact-json'
    if args.legacy_ast:
        ast = '--ast-json'
    slither = Slither(filename,
                      solc=args.solc,
                      disable_solc_warnings=args.disable_solc_warnings,
                      solc_arguments=args.solc_args,
                      ast_format=ast,
                      filter_paths=parse_filter_paths(args),
                      triage_mode=args.triage_mode)
>>>>>>> 9edf5ad0

    return _process(slither, detector_classes, printer_classes)

def _process(slither, detector_classes, printer_classes):
    for detector_cls in detector_classes:
        slither.register_detector(detector_cls)

    for printer_cls in printer_classes:
        slither.register_printer(printer_cls)

    analyzed_contracts_count = len(slither.contracts)

    results = []

    if not printer_classes:
        detector_results = slither.run_detectors()
        detector_results = [x for x in detector_results if x]  # remove empty results
        detector_results = [item for sublist in detector_results for item in sublist]  # flatten

        results.extend(detector_results)

    slither.run_printers()  # Currently printers does not return results

    return results, analyzed_contracts_count

def process_truffle(dirname, args, detector_classes, printer_classes):
    if not args.ignore_truffle_compile:
        cmd = ['truffle', 'compile']
        if args.truffle_version:
            cmd = ['npx',args.truffle_version,'compile']
        elif os.path.isfile('package.json'):
            with open('package.json') as f:
                    package = json.load(f)
                    if 'devDependencies' in package:
                        if 'truffle' in package['devDependencies']:
                            version = package['devDependencies']['truffle']
                            if version.startswith('^'):
                                version = version[1:]
                            truffle_version = 'truffle@{}'.format(version)
                            cmd = ['npx', truffle_version,'compile']
        logger.info("'{}' running (use --truffle-version truffle@x.x.x to use specific version)".format(' '.join(cmd)))
        process = subprocess.Popen(cmd, stdout=subprocess.PIPE, stderr=subprocess.PIPE)

        stdout, stderr = process.communicate()
        stdout, stderr = stdout.decode(), stderr.decode()  # convert bytestrings to unicode strings

        logger.info(stdout)

        if stderr:
            logger.error(stderr)

    slither = Slither(dirname,
                      solc=args.solc,
                      disable_solc_warnings=args.disable_solc_warnings,
                      solc_arguments=args.solc_args,
                      is_truffle=True,
                      filter_paths=parse_filter_paths(args),
                      triage_mode=args.triage_mode)

    return _process(slither, detector_classes, printer_classes)


def process_files(filenames, args, detector_classes, printer_classes):
    all_contracts = []

    for filename in filenames:
        with open(filename, encoding='utf8') as f:
            contract_loaded = json.load(f)
            all_contracts.append(contract_loaded['ast'])

<<<<<<< HEAD
    slither = SlitherSolidity(all_contracts, args.solc, args.disable_solc_warnings, args.solc_args)
=======
    slither = Slither(all_contracts,
                      solc=args.solc,
                      disable_solc_warnings=args.disable_solc_warnings,
                      solc_arguments=args.solc_args,
                      filter_paths=parse_filter_paths(args),
                      triage_mode=args.triage_mode)

>>>>>>> 9edf5ad0
    return _process(slither, detector_classes, printer_classes)

# endregion
###################################################################################
###################################################################################
# region Output
###################################################################################
###################################################################################

def output_json(results, filename):
    if os.path.isfile(filename):
        logger.info(yellow(f'{filename} exists already, the overwrite is prevented'))
    else:
        with open(filename, 'w', encoding='utf8') as f:
            json.dump(results, f)

# endregion
###################################################################################
###################################################################################
# region Exit
###################################################################################
###################################################################################

def exit(results):
    if not results:
        sys.exit(0)
    sys.exit(len(results))


# endregion
###################################################################################
###################################################################################
# region Detectors and printers
###################################################################################
###################################################################################

def get_detectors_and_printers():
    """
    NOTE: This contains just a few detectors and printers that we made public.
    """

    detectors = [getattr(all_detectors, name) for name in dir(all_detectors)]
    detectors = [d for d in detectors if inspect.isclass(d) and issubclass(d, AbstractDetector)]

    printers = [getattr(all_printers, name) for name in dir(all_printers)]
    printers = [p for p in printers if inspect.isclass(p) and issubclass(p, AbstractPrinter)]

    # Handle plugins!
    for entry_point in iter_entry_points(group='slither_analyzer.plugin', name=None):
        make_plugin = entry_point.load()

        plugin_detectors, plugin_printers = make_plugin()

        if not all(issubclass(d, AbstractDetector) for d in plugin_detectors):
            raise Exception('Error when loading plugin %s, %r is not a detector' % (entry_point, d))

        if not all(issubclass(p, AbstractPrinter) for p in plugin_printers):
            raise Exception('Error when loading plugin %s, %r is not a printer' % (entry_point, p))

        # We convert those to lists in case someone returns a tuple
        detectors += list(plugin_detectors)
        printers += list(plugin_printers)

    return detectors, printers

def choose_detectors(args, all_detector_classes):
    # If detectors are specified, run only these ones

<<<<<<< HEAD
    for (l_name, l_level) in [('Slither', default_log),
                              ('Contract', default_log),
                              ('Function', default_log),
                              ('Node', default_log),
                              ('Parsing', default_log),
                              ('Detectors', default_log),
                              ('FunctionSolc', default_log),
                              ('ExpressionParsing', default_log),
                              ('TypeParsing', default_log),
                              ('VyperParsing', default_log),
                              ('Printers', default_log)]:
        l = logging.getLogger(l_name)
        l.setLevel(l_level)
=======
    detectors_to_run = []
    detectors = {d.ARGUMENT: d for d in all_detector_classes}
>>>>>>> 9edf5ad0

    if args.detectors_to_run == 'all':
        detectors_to_run = all_detector_classes
        if args.detectors_to_exclude:
            detectors_excluded = args.detectors_to_exclude.split(',')
            for d in detectors:
                if d in detectors_excluded:
                    detectors_to_run.remove(detectors[d])
    else:
        for d in args.detectors_to_run.split(','):
            if d in detectors:
                detectors_to_run.append(detectors[d])
            else:
                raise Exception('Error: {} is not a detector'.format(d))
        detectors_to_run = sorted(detectors_to_run, key=lambda x: x.IMPACT)
        return detectors_to_run

    if args.exclude_informational:
        detectors_to_run = [d for d in detectors_to_run if
                            d.IMPACT != DetectorClassification.INFORMATIONAL]
    if args.exclude_low:
        detectors_to_run = [d for d in detectors_to_run if
                            d.IMPACT != DetectorClassification.LOW]
    if args.exclude_medium:
        detectors_to_run = [d for d in detectors_to_run if
                            d.IMPACT != DetectorClassification.MEDIUM]
    if args.exclude_high:
        detectors_to_run = [d for d in detectors_to_run if
                            d.IMPACT != DetectorClassification.HIGH]
    if args.detectors_to_exclude:
        detectors_to_run = [d for d in detectors_to_run if
                            d.ARGUMENT not in args.detectors_to_exclude]

<<<<<<< HEAD
        if os.path.isfile(filename):
            if filename.endswith('.py'):
                (results, number_contracts) = process_vyper(filename, args, detector_classes, printer_classes)
            else:
                (results, number_contracts) = process(filename, args, detector_classes, printer_classes)
=======
    detectors_to_run = sorted(detectors_to_run, key=lambda x: x.IMPACT)
>>>>>>> 9edf5ad0

    return detectors_to_run


def choose_printers(args, all_printer_classes):
    printers_to_run = []

    # disable default printer
    if args.printers_to_run is None:
        return []

    printers = {p.ARGUMENT: p for p in all_printer_classes}
    for p in args.printers_to_run.split(','):
        if p in printers:
            printers_to_run.append(printers[p])
        else:
            raise Exception('Error: {} is not a printer'.format(p))
    return printers_to_run

# endregion
###################################################################################
###################################################################################
# region Command line parsing
###################################################################################
###################################################################################

def parse_filter_paths(args):
    if args.filter_paths:
        return args.filter_paths.split(',')
    return []

# Those are the flags shared by the command line and the config file
defaults_flag_in_config = {
    'detectors_to_run': 'all',
    'printers_to_run': None,
    'detectors_to_exclude': None,
    'exclude_informational': False,
    'exclude_low': False,
    'exclude_medium': False,
    'exclude_high': False,
    'solc': 'solc',
    'solc_args': None,
    'disable_solc_warnings': False,
    'json': None,
    'truffle_version': None,
    'disable_color': False,
    'filter_paths': None,
    'ignore_truffle_compile': False,
    'legacy_ast': False
    }

def parse_args(detector_classes, printer_classes):
    parser = argparse.ArgumentParser(description='Slither',
                                     usage="slither.py contract.sol [flag]")

    parser.add_argument('filename',
                        help='contract.sol')

    parser.add_argument('--version',
                        help='displays the current version',
                        version=require('slither-analyzer')[0].version,
                        action='version')

    group_detector = parser.add_argument_group('Detectors')
    group_printer = parser.add_argument_group('Printers')
    group_solc = parser.add_argument_group('Solc options')
    group_misc = parser.add_argument_group('Additional option')

    group_detector.add_argument('--detect',
                                help='Comma-separated list of detectors, defaults to all, '
                                     'available detectors: {}'.format(
                                         ', '.join(d.ARGUMENT for d in detector_classes)),
                                action='store',
                                dest='detectors_to_run',
                                default=defaults_flag_in_config['detectors_to_run'])

    group_printer.add_argument('--print',
                               help='Comma-separated list fo contract information printers, '
                                    'available printers: {}'.format(
                                        ', '.join(d.ARGUMENT for d in printer_classes)),
                               action='store',
                               dest='printers_to_run',
                               default=defaults_flag_in_config['printers_to_run'])

    group_detector.add_argument('--list-detectors',
                                help='List available detectors',
                                action=ListDetectors,
                                nargs=0,
                                default=False)

    group_printer.add_argument('--list-printers',
                               help='List available printers',
                               action=ListPrinters,
                               nargs=0,
                               default=False)

    group_detector.add_argument('--exclude',
                                help='Comma-separated list of detectors that should be excluded',
                                action='store',
                                dest='detectors_to_exclude',
                                default=defaults_flag_in_config['detectors_to_exclude'])

    group_detector.add_argument('--exclude-informational',
                                help='Exclude informational impact analyses',
                                action='store_true',
                                default=defaults_flag_in_config['exclude_informational'])

    group_detector.add_argument('--exclude-low',
                                help='Exclude low impact analyses',
                                action='store_true',
                                default=defaults_flag_in_config['exclude_low'])

    group_detector.add_argument('--exclude-medium',
                                help='Exclude medium impact analyses',
                                action='store_true',
                                default=defaults_flag_in_config['exclude_medium'])

    group_detector.add_argument('--exclude-high',
                                help='Exclude high impact analyses',
                                action='store_true',
                                default=defaults_flag_in_config['exclude_high'])

    group_solc.add_argument('--solc',
                            help='solc path',
                            action='store',
                            default=defaults_flag_in_config['solc'])

    group_solc.add_argument('--solc-args',
                            help='Add custom solc arguments. Example: --solc-args "--allow-path /tmp --evm-version byzantium".',
                            action='store',
                            default=defaults_flag_in_config['solc_args'])

    group_solc.add_argument('--disable-solc-warnings',
                            help='Disable solc warnings',
                            action='store_true',
                            default=defaults_flag_in_config['disable_solc_warnings'])

    group_solc.add_argument('--solc-ast',
                            help='Provide the ast solc file',
                            action='store_true',
                            default=False)

    group_misc.add_argument('--json',
                            help='Export results as JSON',
                            action='store',
                            default=defaults_flag_in_config['json'])
    group_misc.add_argument('--truffle-version',
                            help='Use a local Truffle version (with npx)',
                            action='store',
                            default=defaults_flag_in_config['truffle_version'])

    group_misc.add_argument('--disable-color',
                            help='Disable output colorization',
                            action='store_true',
                            default=defaults_flag_in_config['disable_color'])

    group_misc.add_argument('--filter-paths',
                            help='Comma-separated list of paths for which results will be excluded',
                            action='store',
                            dest='filter_paths',
                            default=defaults_flag_in_config['filter_paths'])

    group_misc.add_argument('--ignore-truffle-compile',
                            help='Do not run truffle compile',
                            action='store_true',
                            dest='ignore_truffle_compile',
                            default=defaults_flag_in_config['ignore_truffle_compile'])

    group_misc.add_argument('--triage-mode',
                            help='Run triage mode (save results in slither.db.json)',
                            action='store_true',
                            dest='triage_mode',
                            default=False)

    group_misc.add_argument('--config-file',
                            help='Provide a config file (default: slither.config.json)',
                            action='store',
                            dest='config_file',
                            default='slither.config.json')

    # debugger command
    parser.add_argument('--debug',
                        help=argparse.SUPPRESS,
                        action="store_true",
                        default=False)

    parser.add_argument('--markdown',
                        help=argparse.SUPPRESS,
                        action=OutputMarkdown,
                        default=False)


    group_misc.add_argument('--checklist',
                            help=argparse.SUPPRESS,
                            action='store_true',
                            default=False)

    parser.add_argument('--wiki-detectors',
                        help=argparse.SUPPRESS,
                        action=OutputWiki,
                        default=False)

    parser.add_argument('--list-detectors-json',
                        help=argparse.SUPPRESS,
                        action=ListDetectorsJson,
                        nargs=0,
                        default=False)

    parser.add_argument('--legacy-ast',
                        help=argparse.SUPPRESS,
                        action='store_true',
                        default=defaults_flag_in_config['legacy_ast'])

    # if the json is splitted in different files
    parser.add_argument('--splitted',
                        help=argparse.SUPPRESS,
                        action='store_true',
                        default=False)

    if len(sys.argv) == 1:
        parser.print_help(sys.stderr)
        sys.exit(1)

    args = parser.parse_args()

    if os.path.isfile(args.config_file):
        try:
            with open(args.config_file) as f:
                config = json.load(f)
                for key, elem in config.items():
                    if key not in defaults_flag_in_config:
                        logger.info(yellow('{} has an unknown key: {} : {}'.format(args.config_file, key, elem)))
                        continue
                    if getattr(args, key) == defaults_flag_in_config[key]:
                        setattr(args, key, elem)
        except json.decoder.JSONDecodeError as e:
            logger.error(red('Impossible to read {}, please check the file {}'.format(args.config_file, e)))

    return args

class ListDetectors(argparse.Action):
    def __call__(self, parser, *args, **kwargs):
        detectors, _ = get_detectors_and_printers()
        output_detectors(detectors)
        parser.exit()

class ListDetectorsJson(argparse.Action):
    def __call__(self, parser, *args, **kwargs):
        detectors, _ = get_detectors_and_printers()
        output_detectors_json(detectors)
        parser.exit()

class ListPrinters(argparse.Action):
    def __call__(self, parser, *args, **kwargs):
        _, printers = get_detectors_and_printers()
        output_printers(printers)
        parser.exit()

class OutputMarkdown(argparse.Action):
    def __call__(self, parser, args, values, option_string=None):
        detectors, printers = get_detectors_and_printers()
        output_to_markdown(detectors, printers, values)
        parser.exit()

class OutputWiki(argparse.Action):
    def __call__(self, parser, args, values, option_string=None):
        detectors, _ = get_detectors_and_printers()
        output_wiki(detectors, values)
        parser.exit()


# endregion
###################################################################################
###################################################################################
# region Main
###################################################################################
###################################################################################

def main():
    detectors, printers = get_detectors_and_printers()

    main_impl(all_detector_classes=detectors, all_printer_classes=printers)


def main_impl(all_detector_classes, all_printer_classes):
    """
    :param all_detector_classes: A list of all detectors that can be included/excluded.
    :param all_printer_classes: A list of all printers that can be included.
    """
    args = parse_args(all_detector_classes, all_printer_classes)

    # Set colorization option
    set_colorization_enabled(not args.disable_color)

    printer_classes = choose_printers(args, all_printer_classes)
    detector_classes = choose_detectors(args, all_detector_classes)

    default_log = logging.INFO if not args.debug else logging.DEBUG

    for (l_name, l_level) in [('Slither', default_log),
                              ('Contract', default_log),
                              ('Function', default_log),
                              ('Node', default_log),
                              ('Parsing', default_log),
                              ('Detectors', default_log),
                              ('FunctionSolc', default_log),
                              ('ExpressionParsing', default_log),
                              ('TypeParsing', default_log),
                              ('SSA_Conversion', default_log),
                              ('Printers', default_log)]:
        l = logging.getLogger(l_name)
        l.setLevel(l_level)

    try:
        filename = args.filename

        globbed_filenames = glob.glob(filename, recursive=True)

        if os.path.isfile(filename):
            (results, number_contracts) = process(filename, args, detector_classes, printer_classes)

        elif os.path.isfile(os.path.join(filename, 'truffle.js')) or os.path.isfile(os.path.join(filename, 'truffle-config.js')):
            (results, number_contracts) = process_truffle(filename, args, detector_classes, printer_classes)

        elif os.path.isdir(filename) or len(globbed_filenames) > 0:
            extension = "*.sol" if not args.solc_ast else "*.json"
            filenames = glob.glob(os.path.join(filename, extension))
            if not filenames:
                filenames = globbed_filenames
            number_contracts = 0
            results = []
            if args.splitted and args.solc_ast:
                (results, number_contracts) = process_files(filenames, args, detector_classes, printer_classes)
            else:
                for filename in filenames:
                    (results_tmp, number_contracts_tmp) = process(filename, args, detector_classes, printer_classes)
                    number_contracts += number_contracts_tmp
                    results += results_tmp


        else:
            raise Exception("Unrecognised file/dir path: '#{filename}'".format(filename=filename))

        if args.json:
            output_json(results, args.json)
        if args.checklist:
            output_results_to_markdown(results)
        # Dont print the number of result for printers
        if number_contracts == 0:
            logger.warn(red('No contract was analyzed'))
        if printer_classes:
            logger.info('%s analyzed (%d contracts)', filename, number_contracts)
        else:
            logger.info('%s analyzed (%d contracts), %d result(s) found', filename, number_contracts, len(results))
        exit(results)

    except Exception:
        logging.error('Error in %s' % args.filename)
        logging.error(traceback.format_exc())
        sys.exit(-1)



if __name__ == '__main__':
    main()


# endregion<|MERGE_RESOLUTION|>--- conflicted
+++ resolved
@@ -17,24 +17,22 @@
                                                  DetectorClassification)
 from slither.printers import all_printers
 from slither.printers.abstract_printer import AbstractPrinter
-<<<<<<< HEAD
 from slither.slither_solidity import Slither as SlitherSolidity
 from slither.slither_vyper import Slither as SlitherVyper
-from slither.utils.colors import red
-from slither.utils.command_line import output_to_markdown, output_detectors, output_printers, output_detectors_json
-=======
-from slither.slither import Slither
 from slither.utils.colors import red, yellow, set_colorization_enabled
 from slither.utils.command_line import (output_detectors, output_results_to_markdown,
                                         output_detectors_json, output_printers,
                                         output_to_markdown, output_wiki)
->>>>>>> 9edf5ad0
 
 logging.basicConfig()
 logger = logging.getLogger("Slither")
 
-
-<<<<<<< HEAD
+###################################################################################
+###################################################################################
+# region Process functions
+###################################################################################
+###################################################################################
+
 def process_vyper(filename, args, detector_classes, printer_classes):
     """
     The core high-level code for running Slither static analysis.
@@ -46,15 +44,6 @@
 
     return _process(slither, detector_classes, printer_classes)
 
-
-=======
-###################################################################################
-###################################################################################
-# region Process functions
-###################################################################################
-###################################################################################
->>>>>>> 9edf5ad0
-
 def process(filename, args, detector_classes, printer_classes):
     """
     The core high-level code for running Slither static analysis.
@@ -62,23 +51,16 @@
     Returns:
         list(result), int: Result list and number of contracts analyzed
     """
-<<<<<<< HEAD
-    ast = '--ast-json'
-    if args.compact_ast:
-        ast = '--ast-compact-json'
-    slither = SlitherSolidity(filename, args.solc, args.disable_solc_warnings, args.solc_args, ast)
-=======
     ast = '--ast-compact-json'
     if args.legacy_ast:
         ast = '--ast-json'
-    slither = Slither(filename,
+    slither = SlitherSolidity(filename,
                       solc=args.solc,
                       disable_solc_warnings=args.disable_solc_warnings,
                       solc_arguments=args.solc_args,
                       ast_format=ast,
                       filter_paths=parse_filter_paths(args),
                       triage_mode=args.triage_mode)
->>>>>>> 9edf5ad0
 
     return _process(slither, detector_classes, printer_classes)
 
@@ -149,17 +131,13 @@
             contract_loaded = json.load(f)
             all_contracts.append(contract_loaded['ast'])
 
-<<<<<<< HEAD
-    slither = SlitherSolidity(all_contracts, args.solc, args.disable_solc_warnings, args.solc_args)
-=======
-    slither = Slither(all_contracts,
+    slither = SlitherSolidity(all_contracts,
                       solc=args.solc,
                       disable_solc_warnings=args.disable_solc_warnings,
                       solc_arguments=args.solc_args,
                       filter_paths=parse_filter_paths(args),
                       triage_mode=args.triage_mode)
 
->>>>>>> 9edf5ad0
     return _process(slither, detector_classes, printer_classes)
 
 # endregion
@@ -228,24 +206,8 @@
 def choose_detectors(args, all_detector_classes):
     # If detectors are specified, run only these ones
 
-<<<<<<< HEAD
-    for (l_name, l_level) in [('Slither', default_log),
-                              ('Contract', default_log),
-                              ('Function', default_log),
-                              ('Node', default_log),
-                              ('Parsing', default_log),
-                              ('Detectors', default_log),
-                              ('FunctionSolc', default_log),
-                              ('ExpressionParsing', default_log),
-                              ('TypeParsing', default_log),
-                              ('VyperParsing', default_log),
-                              ('Printers', default_log)]:
-        l = logging.getLogger(l_name)
-        l.setLevel(l_level)
-=======
     detectors_to_run = []
     detectors = {d.ARGUMENT: d for d in all_detector_classes}
->>>>>>> 9edf5ad0
 
     if args.detectors_to_run == 'all':
         detectors_to_run = all_detector_classes
@@ -279,15 +241,8 @@
         detectors_to_run = [d for d in detectors_to_run if
                             d.ARGUMENT not in args.detectors_to_exclude]
 
-<<<<<<< HEAD
-        if os.path.isfile(filename):
-            if filename.endswith('.py'):
-                (results, number_contracts) = process_vyper(filename, args, detector_classes, printer_classes)
-            else:
-                (results, number_contracts) = process(filename, args, detector_classes, printer_classes)
-=======
+
     detectors_to_run = sorted(detectors_to_run, key=lambda x: x.IMPACT)
->>>>>>> 9edf5ad0
 
     return detectors_to_run
 
@@ -597,6 +552,7 @@
                               ('ExpressionParsing', default_log),
                               ('TypeParsing', default_log),
                               ('SSA_Conversion', default_log),
+                              ('VyperParsing', default_log),
                               ('Printers', default_log)]:
         l = logging.getLogger(l_name)
         l.setLevel(l_level)
@@ -607,7 +563,10 @@
         globbed_filenames = glob.glob(filename, recursive=True)
 
         if os.path.isfile(filename):
-            (results, number_contracts) = process(filename, args, detector_classes, printer_classes)
+            if filename.endswith('.py'):
+                (results, number_contracts) = process_vyper(filename, args, detector_classes, printer_classes)
+            else:
+                (results, number_contracts) = process(filename, args, detector_classes, printer_classes)
 
         elif os.path.isfile(os.path.join(filename, 'truffle.js')) or os.path.isfile(os.path.join(filename, 'truffle-config.js')):
             (results, number_contracts) = process_truffle(filename, args, detector_classes, printer_classes)
