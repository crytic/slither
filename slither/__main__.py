#!/usr/bin/env python3

import argparse
import cProfile
import glob
import inspect
import json
import logging
import os
import pstats
import sys
import traceback
from importlib import metadata
from typing import Any, Dict, List, Optional, Sequence, Set, Tuple, Type, Union


from crytic_compile import cryticparser, CryticCompile, InvalidCompilation
from crytic_compile.platform.standard import generate_standard_export
from crytic_compile.platform.etherscan import SUPPORTED_NETWORK
from crytic_compile import compile_all, is_supported

from slither.detectors import all_detectors
from slither.detectors.abstract_detector import AbstractDetector, DetectorClassification
from slither.printers import all_printers
from slither.printers.abstract_printer import AbstractPrinter
from slither.slither import Slither
from slither.utils import codex
from slither.utils.output import (
    output_to_json,
    output_to_zip,
    output_to_sarif,
    ZIP_TYPES_ACCEPTED,
    Output,
)
from slither.utils.output_capture import StandardOutputCapture
from slither.utils.colors import red, set_colorization_enabled
from slither.utils.command_line import (
    FailOnLevel,
    output_detectors,
    output_results_to_markdown,
    output_detectors_json,
    output_printers,
    output_printers_json,
    output_to_markdown,
    output_wiki,
    defaults_flag_in_config,
    read_config_file,
    JSON_OUTPUT_TYPES,
    DEFAULT_JSON_OUTPUT_TYPES,
    check_and_sanitize_markdown_root,
)
from slither.exceptions import SlitherException

logging.basicConfig()
logger = logging.getLogger("Slither")


###################################################################################
###################################################################################
# region Process functions
###################################################################################
###################################################################################


def process_single(
    target: Union[str, CryticCompile],
    args: argparse.Namespace,
    detector_classes: List[Type[AbstractDetector]],
    printer_classes: List[Type[AbstractPrinter]],
) -> Tuple[Slither, List[Dict], List[Output], int]:
    """
    The core high-level code for running Slither static analysis.

    Returns:
        list(result), int: Result list and number of contracts analyzed
    """
    ast = "--ast-compact-json"
    if args.legacy_ast:
        ast = "--ast-json"
    slither = Slither(target, ast_format=ast, **vars(args))

    if args.sarif_input:
        slither.sarif_input = args.sarif_input
    if args.sarif_triage:
        slither.sarif_triage = args.sarif_triage

    return _process(slither, detector_classes, printer_classes)


def process_all(
    target: str,
    args: argparse.Namespace,
    detector_classes: List[Type[AbstractDetector]],
    printer_classes: List[Type[AbstractPrinter]],
) -> Tuple[List[Slither], List[Dict], List[Output], int]:

    try:
        compilations = compile_all(target, **vars(args))
    except InvalidCompilation:
        logger.error("Unable to compile all targets.")
        sys.exit(2)

    slither_instances = []
    results_detectors = []
    results_printers = []
    analyzed_contracts_count = 0
    for compilation in compilations:
        (
            slither,
            current_results_detectors,
            current_results_printers,
            current_analyzed_count,
        ) = process_single(compilation, args, detector_classes, printer_classes)
        results_detectors.extend(current_results_detectors)
        results_printers.extend(current_results_printers)
        slither_instances.append(slither)
        analyzed_contracts_count += current_analyzed_count
    return (
        slither_instances,
        results_detectors,
        results_printers,
        analyzed_contracts_count,
    )


def _process(
    slither: Slither,
    detector_classes: List[Type[AbstractDetector]],
    printer_classes: List[Type[AbstractPrinter]],
) -> Tuple[Slither, List[Dict], List[Output], int]:
    for detector_cls in detector_classes:
        slither.register_detector(detector_cls)

    for printer_cls in printer_classes:
        slither.register_printer(printer_cls)

    analyzed_contracts_count = len(slither.contracts)

    results_detectors = []
    results_printers = []

    if not printer_classes:
        detector_resultss = slither.run_detectors()
        detector_resultss = [x for x in detector_resultss if x]  # remove empty results
        detector_results = [item for sublist in detector_resultss for item in sublist]  # flatten
        results_detectors.extend(detector_results)

    else:
        printer_results = slither.run_printers()
        printer_results = [x for x in printer_results if x]  # remove empty results
        results_printers.extend(printer_results)

    return slither, results_detectors, results_printers, analyzed_contracts_count


# endregion
###################################################################################
###################################################################################

# region Detectors and printers
###################################################################################
###################################################################################


def get_detectors_and_printers() -> Tuple[
    List[Type[AbstractDetector]], List[Type[AbstractPrinter]]
]:
    detectors_ = [getattr(all_detectors, name) for name in dir(all_detectors)]
    detectors = [d for d in detectors_ if inspect.isclass(d) and issubclass(d, AbstractDetector)]

    printers_ = [getattr(all_printers, name) for name in dir(all_printers)]
    printers = [p for p in printers_ if inspect.isclass(p) and issubclass(p, AbstractPrinter)]

    # Handle plugins!
    if sys.version_info >= (3, 10):
        entry_points = metadata.entry_points(group="slither_analyzer.plugin")
    else:
        from pkg_resources import iter_entry_points  # pylint: disable=import-outside-toplevel

        entry_points = iter_entry_points(group="slither_analyzer.plugin", name=None)

    for entry_point in entry_points:
        make_plugin = entry_point.load()

        plugin_detectors, plugin_printers = make_plugin()

        detector = None
        if not all(issubclass(detector, AbstractDetector) for detector in plugin_detectors):
            raise ValueError(
                f"Error when loading plugin {entry_point}, {detector} is not a detector"
            )
        printer = None
        if not all(issubclass(printer, AbstractPrinter) for printer in plugin_printers):
            raise ValueError(f"Error when loading plugin {entry_point}, {printer} is not a printer")

        # We convert those to lists in case someone returns a tuple
        detectors += list(plugin_detectors)
        printers += list(plugin_printers)

    return detectors, printers


# pylint: disable=too-many-branches
def choose_detectors(
    args: argparse.Namespace, all_detector_classes: List[Type[AbstractDetector]]
) -> List[Type[AbstractDetector]]:
    # If detectors are specified, run only these ones

    detectors_to_run = []
    detectors = {d.ARGUMENT: d for d in all_detector_classes}

    if args.detectors_to_run == "all":
        detectors_to_run = all_detector_classes
    else:
        detectors_to_run = __include_detectors(
            set(detectors_to_run), args.detectors_to_run, detectors
        )
        return detectors_to_run

    classification_map = {
        DetectorClassification.HIGH: args.exclude_high,
        DetectorClassification.MEDIUM: args.exclude_medium,
        DetectorClassification.LOW: args.exclude_low,
        DetectorClassification.INFORMATIONAL: args.exclude_informational,
        DetectorClassification.OPTIMIZATION: args.exclude_optimization,
    }
    excluded_classification = [
        classification for classification, included in classification_map.items() if included
    ]
    detectors_to_run = [d for d in detectors_to_run if d.IMPACT not in excluded_classification]

    if args.detectors_to_exclude:
        detectors_to_run = [
            d for d in detectors_to_run if d.ARGUMENT not in args.detectors_to_exclude
        ]

    if args.detectors_to_include:
        detectors_to_run = __include_detectors(
            set(detectors_to_run), args.detectors_to_include, detectors
        )

    return detectors_to_run


def __include_detectors(
    detectors_to_run: Set[Type[AbstractDetector]],
    detectors_to_include: str,
    detectors: Dict[str, Type[AbstractDetector]],
) -> List[Type[AbstractDetector]]:
    include_detectors = detectors_to_include.split(",")

    for detector in include_detectors:
        if detector in detectors:
            detectors_to_run.add(detectors[detector])
        else:
            raise ValueError(f"Error: {detector} is not a detector")

    detectors_to_run = sorted(detectors_to_run, key=lambda x: x.IMPACT)
    return detectors_to_run


def choose_printers(
    args: argparse.Namespace, all_printer_classes: List[Type[AbstractPrinter]]
) -> List[Type[AbstractPrinter]]:
    printers_to_run = []

    # disable default printer
    if args.printers_to_run is None:
        return []

    if args.printers_to_run == "all":
        return all_printer_classes

    printers = {p.ARGUMENT: p for p in all_printer_classes}
    for printer in args.printers_to_run.split(","):
        if printer in printers:
            printers_to_run.append(printers[printer])
        else:
            raise ValueError(f"Error: {printer} is not a printer")
    return printers_to_run


# endregion
###################################################################################
###################################################################################
# region Command line parsing
###################################################################################
###################################################################################


def parse_filter_paths(args: argparse.Namespace, filter_path: bool) -> List[str]:
    paths = args.filter_paths if filter_path else args.include_paths
    if paths:
        return paths.split(",")
    return []


# pylint: disable=too-many-statements
def parse_args(
    detector_classes: List[Type[AbstractDetector]], printer_classes: List[Type[AbstractPrinter]]
) -> argparse.Namespace:
    usage = "slither target [flag]\n"
    usage += "\ntarget can be:\n"
    usage += "\t- file.sol // a Solidity file\n"
    usage += "\t- project_directory // a project directory. See https://github.com/crytic/crytic-compile/#crytic-compile for the supported platforms\n"
    usage += "\t- 0x.. // a contract on mainnet\n"
    usage += f"\t- NETWORK:0x.. // a contract on a different network. Supported networks: {','.join(x[:-1] for x in SUPPORTED_NETWORK)}\n"

    parser = argparse.ArgumentParser(
        description="For usage information, see https://github.com/crytic/slither/wiki/Usage",
        usage=usage,
    )

    parser.add_argument("filename", help=argparse.SUPPRESS)

    cryticparser.init(parser)

    parser.add_argument(
        "--version",
        help="displays the current version",
        version=metadata.version("slither-analyzer"),
        action="version",
    )

    group_detector = parser.add_argument_group("Detectors")
    group_printer = parser.add_argument_group("Printers")
    group_checklist = parser.add_argument_group(
        "Checklist (consider using https://github.com/crytic/slither-action)"
    )
    group_misc = parser.add_argument_group("Additional options")
    group_filters = parser.add_mutually_exclusive_group()

    group_detector.add_argument(
        "--detect",
        help="Comma-separated list of detectors, defaults to all, "
        f"available detectors: {', '.join(d.ARGUMENT for d in detector_classes)}",
        action="store",
        dest="detectors_to_run",
        default=defaults_flag_in_config["detectors_to_run"],
    )

    group_printer.add_argument(
        "--print",
        help="Comma-separated list of contract information printers, "
        f"available printers: {', '.join(d.ARGUMENT for d in printer_classes)}",
        action="store",
        dest="printers_to_run",
        default=defaults_flag_in_config["printers_to_run"],
    )

    group_printer.add_argument(
        "--include-interfaces",
        help="Include interfaces from inheritance-graph printer",
        action="store_true",
        dest="include_interfaces",
        default=False,
    )

    group_detector.add_argument(
        "--list-detectors",
        help="List available detectors",
        action=ListDetectors,
        nargs=0,
        default=False,
    )

    group_printer.add_argument(
        "--list-printers",
        help="List available printers",
        action=ListPrinters,
        nargs=0,
        default=False,
    )

    group_detector.add_argument(
        "--exclude",
        help="Comma-separated list of detectors that should be excluded",
        action="store",
        dest="detectors_to_exclude",
        default=defaults_flag_in_config["detectors_to_exclude"],
    )

    group_detector.add_argument(
        "--exclude-dependencies",
        help="Exclude results that are only related to dependencies",
        action="store_true",
        default=defaults_flag_in_config["exclude_dependencies"],
    )

    group_detector.add_argument(
        "--exclude-optimization",
        help="Exclude optimization analyses",
        action="store_true",
        default=defaults_flag_in_config["exclude_optimization"],
    )

    group_detector.add_argument(
        "--exclude-informational",
        help="Exclude informational impact analyses",
        action="store_true",
        default=defaults_flag_in_config["exclude_informational"],
    )

    group_detector.add_argument(
        "--exclude-low",
        help="Exclude low impact analyses",
        action="store_true",
        default=defaults_flag_in_config["exclude_low"],
    )

    group_detector.add_argument(
        "--exclude-medium",
        help="Exclude medium impact analyses",
        action="store_true",
        default=defaults_flag_in_config["exclude_medium"],
    )

    group_detector.add_argument(
        "--exclude-high",
        help="Exclude high impact analyses",
        action="store_true",
        default=defaults_flag_in_config["exclude_high"],
    )

    group_detector.add_argument(
<<<<<<< HEAD
        "--exclude-location",
        help="Exclude location information from detector output",
        action="store_true",
        default=defaults_flag_in_config["exclude_location"],
=======
        "--include-detectors",
        help="Comma-separated list of detectors that should be included",
        action="store",
        dest="detectors_to_include",
        default=defaults_flag_in_config["detectors_to_include"],
>>>>>>> 4d09e599
    )

    fail_on_group = group_detector.add_mutually_exclusive_group()
    fail_on_group.add_argument(
        "--fail-pedantic",
        help="Fail if any findings are detected",
        action="store_const",
        dest="fail_on",
        const=FailOnLevel.PEDANTIC,
    )
    fail_on_group.add_argument(
        "--fail-low",
        help="Fail if any low or greater impact findings are detected",
        action="store_const",
        dest="fail_on",
        const=FailOnLevel.LOW,
    )
    fail_on_group.add_argument(
        "--fail-medium",
        help="Fail if any medium or greater impact findings are detected",
        action="store_const",
        dest="fail_on",
        const=FailOnLevel.MEDIUM,
    )
    fail_on_group.add_argument(
        "--fail-high",
        help="Fail if any high impact findings are detected",
        action="store_const",
        dest="fail_on",
        const=FailOnLevel.HIGH,
    )
    fail_on_group.add_argument(
        "--fail-none",
        "--no-fail-pedantic",
        help="Do not return the number of findings in the exit code",
        action="store_const",
        dest="fail_on",
        const=FailOnLevel.NONE,
    )
    fail_on_group.set_defaults(fail_on=FailOnLevel.PEDANTIC)

    group_detector.add_argument(
        "--show-ignored-findings",
        help="Show all the findings",
        action="store_true",
        default=defaults_flag_in_config["show_ignored_findings"],
    )

    group_checklist.add_argument(
        "--checklist",
        help="Generate a markdown page with the detector results",
        action="store_true",
        default=False,
    )

    group_checklist.add_argument(
        "--checklist-limit",
        help="Limit the number of results per detector in the markdown file",
        action="store",
        default="",
    )

    group_checklist.add_argument(
        "--markdown-root",
        type=check_and_sanitize_markdown_root,
        help="URL for markdown generation",
        action="store",
        default="",
    )

    group_misc.add_argument(
        "--json",
        help='Export the results as a JSON file ("--json -" to export to stdout)',
        action="store",
        default=defaults_flag_in_config["json"],
    )

    group_misc.add_argument(
        "--sarif",
        help='Export the results as a SARIF JSON file ("--sarif -" to export to stdout)',
        action="store",
        default=defaults_flag_in_config["sarif"],
    )

    group_misc.add_argument(
        "--sarif-input",
        help="Sarif input (beta)",
        action="store",
        default=defaults_flag_in_config["sarif_input"],
    )

    group_misc.add_argument(
        "--sarif-triage",
        help="Sarif triage (beta)",
        action="store",
        default=defaults_flag_in_config["sarif_triage"],
    )

    group_misc.add_argument(
        "--json-types",
        help="Comma-separated list of result types to output to JSON, defaults to "
        + f'{",".join(output_type for output_type in DEFAULT_JSON_OUTPUT_TYPES)}. '
        + f'Available types: {",".join(output_type for output_type in JSON_OUTPUT_TYPES)}',
        action="store",
        default=defaults_flag_in_config["json-types"],
    )

    group_misc.add_argument(
        "--zip",
        help="Export the results as a zipped JSON file",
        action="store",
        default=defaults_flag_in_config["zip"],
    )

    group_misc.add_argument(
        "--zip-type",
        help=f'Zip compression type. One of {",".join(ZIP_TYPES_ACCEPTED.keys())}. Default lzma',
        action="store",
        default=defaults_flag_in_config["zip_type"],
    )

    group_misc.add_argument(
        "--disable-color",
        help="Disable output colorization",
        action="store_true",
        default=defaults_flag_in_config["disable_color"],
    )

    group_misc.add_argument(
        "--triage-mode",
        help="Run triage mode (save results in triage database)",
        action="store_true",
        dest="triage_mode",
        default=False,
    )

    group_misc.add_argument(
        "--triage-database",
        help="File path to the triage database (default: slither.db.json)",
        action="store",
        dest="triage_database",
        default=defaults_flag_in_config["triage_database"],
    )

    group_misc.add_argument(
        "--config-file",
        help="Provide a config file (default: slither.config.json)",
        action="store",
        dest="config_file",
        default=None,
    )

    group_misc.add_argument(
        "--change-line-prefix",
        help="Change the line prefix (default #) for the displayed source codes (i.e. file.sol#1).",
        action="store",
        dest="change_line_prefix",
        default="#",
    )

    group_misc.add_argument(
        "--solc-ast",
        help="Provide the contract as a json AST",
        action="store_true",
        default=False,
    )

    group_misc.add_argument(
        "--generate-patches",
        help="Generate patches (json output only)",
        action="store_true",
        default=False,
    )

    group_misc.add_argument(
        "--no-fail",
        help="Do not fail in case of parsing (echidna mode only)",
        action="store_true",
        default=defaults_flag_in_config["no_fail"],
    )

    group_filters.add_argument(
        "--filter-paths",
        help="Regex filter to exclude detector results matching file path e.g. (mocks/|test/)",
        action="store",
        dest="filter_paths",
        default=defaults_flag_in_config["filter_paths"],
    )

    group_filters.add_argument(
        "--include-paths",
        help="Regex filter to include detector results matching file path e.g. (src/|contracts/). Opposite of --filter-paths",
        action="store",
        dest="include_paths",
        default=defaults_flag_in_config["include_paths"],
    )

    codex.init_parser(parser)

    # debugger command
    parser.add_argument("--debug", help=argparse.SUPPRESS, action="store_true", default=False)

    parser.add_argument("--markdown", help=argparse.SUPPRESS, action=OutputMarkdown, default=False)

    parser.add_argument(
        "--wiki-detectors", help=argparse.SUPPRESS, action=OutputWiki, default=False
    )

    parser.add_argument(
        "--list-detectors-json",
        help=argparse.SUPPRESS,
        action=ListDetectorsJson,
        nargs=0,
        default=False,
    )

    parser.add_argument(
        "--legacy-ast",
        help=argparse.SUPPRESS,
        action="store_true",
        default=defaults_flag_in_config["legacy_ast"],
    )

    parser.add_argument(
        "--skip-assembly",
        help=argparse.SUPPRESS,
        action="store_true",
        default=defaults_flag_in_config["skip_assembly"],
    )

    parser.add_argument(
        "--perf",
        help=argparse.SUPPRESS,
        action="store_true",
        default=False,
    )

    # Disable the throw/catch on partial analyses
    parser.add_argument(
        "--disallow-partial", help=argparse.SUPPRESS, action="store_true", default=False
    )

    if len(sys.argv) == 1:
        parser.print_help(sys.stderr)
        sys.exit(1)

    args = parser.parse_args()
    read_config_file(args)

    args.filter_paths = parse_filter_paths(args, True)
    args.include_paths = parse_filter_paths(args, False)

    # Verify our json-type output is valid
    args.json_types = set(args.json_types.split(","))  # type:ignore
    for json_type in args.json_types:
        if json_type not in JSON_OUTPUT_TYPES:
            raise ValueError(f'Error: "{json_type}" is not a valid JSON result output type.')

    return args


class ListDetectors(argparse.Action):  # pylint: disable=too-few-public-methods
    def __call__(
        self, parser: Any, *args: Any, **kwargs: Any
    ) -> None:  # pylint: disable=signature-differs
        detectors, _ = get_detectors_and_printers()
        output_detectors(detectors)
        parser.exit()


class ListDetectorsJson(argparse.Action):  # pylint: disable=too-few-public-methods
    def __call__(
        self, parser: Any, *args: Any, **kwargs: Any
    ) -> None:  # pylint: disable=signature-differs
        detectors, _ = get_detectors_and_printers()
        detector_types_json = output_detectors_json(detectors)
        print(json.dumps(detector_types_json))
        parser.exit()


class ListPrinters(argparse.Action):  # pylint: disable=too-few-public-methods
    def __call__(
        self, parser: Any, *args: Any, **kwargs: Any
    ) -> None:  # pylint: disable=signature-differs
        _, printers = get_detectors_and_printers()
        output_printers(printers)
        parser.exit()


class OutputMarkdown(argparse.Action):  # pylint: disable=too-few-public-methods
    def __call__(
        self,
        parser: Any,
        args: Any,
        values: Optional[Union[str, Sequence[Any]]],
        option_string: Any = None,
    ) -> None:
        detectors, printers = get_detectors_and_printers()
        assert isinstance(values, str)
        output_to_markdown(detectors, printers, values)
        parser.exit()


class OutputWiki(argparse.Action):  # pylint: disable=too-few-public-methods
    def __call__(
        self,
        parser: Any,
        args: Any,
        values: Optional[Union[str, Sequence[Any]]],
        option_string: Any = None,
    ) -> None:
        detectors, _ = get_detectors_and_printers()
        assert isinstance(values, str)
        output_wiki(detectors, values)
        parser.exit()


# endregion
###################################################################################
###################################################################################
# region CustomFormatter
###################################################################################
###################################################################################


class FormatterCryticCompile(logging.Formatter):
    def format(self, record: logging.LogRecord) -> str:
        # for i, msg in enumerate(record.msg):
        if record.msg.startswith("Compilation warnings/errors on "):
            txt = record.args[1]  # type:ignore
            txt = txt.split("\n")  # type:ignore
            txt = [red(x) if "Error" in x else x for x in txt]
            txt = "\n".join(txt)
            record.args = (record.args[0], txt)  # type:ignore
        return super().format(record)


# endregion
###################################################################################
###################################################################################
# region Main
###################################################################################
###################################################################################


def main() -> None:
    # Codebase with complex domninators can lead to a lot of SSA recursive call
    sys.setrecursionlimit(1500)

    detectors, printers = get_detectors_and_printers()

    main_impl(all_detector_classes=detectors, all_printer_classes=printers)


# pylint: disable=too-many-statements,too-many-branches,too-many-locals
def main_impl(
    all_detector_classes: List[Type[AbstractDetector]],
    all_printer_classes: List[Type[AbstractPrinter]],
) -> None:
    """
    :param all_detector_classes: A list of all detectors that can be included/excluded.
    :param all_printer_classes: A list of all printers that can be included.
    """
    # Set logger of Slither to info, to catch warnings related to the arg parsing
    logger.setLevel(logging.INFO)
    args = parse_args(all_detector_classes, all_printer_classes)

    cp: Optional[cProfile.Profile] = None
    if args.perf:
        cp = cProfile.Profile()
        cp.enable()

    # Set colorization option
    set_colorization_enabled(False if args.disable_color else sys.stdout.isatty())

    # Define some variables for potential JSON output
    json_results: Dict[str, Any] = {}
    output_error = None
    outputting_json = args.json is not None
    outputting_json_stdout = args.json == "-"
    outputting_sarif = args.sarif is not None
    outputting_sarif_stdout = args.sarif == "-"
    outputting_zip = args.zip is not None
    if args.zip_type not in ZIP_TYPES_ACCEPTED:
        to_log = f'Zip type not accepted, it must be one of {",".join(ZIP_TYPES_ACCEPTED.keys())}'
        logger.error(to_log)

    # If we are outputting JSON, capture all standard output. If we are outputting to stdout, we block typical stdout
    # output.
    if outputting_json or outputting_sarif:
        StandardOutputCapture.enable(outputting_json_stdout or outputting_sarif_stdout)

    printer_classes = choose_printers(args, all_printer_classes)
    detector_classes = choose_detectors(args, all_detector_classes)

    default_log = logging.INFO if not args.debug else logging.DEBUG

    for (l_name, l_level) in [
        ("Slither", default_log),
        ("Contract", default_log),
        ("Function", default_log),
        ("Node", default_log),
        ("Parsing", default_log),
        ("Detectors", default_log),
        ("FunctionSolc", default_log),
        ("ExpressionParsing", default_log),
        ("TypeParsing", default_log),
        ("SSA_Conversion", default_log),
        ("Printers", default_log),
        # ('CryticCompile', default_log)
    ]:
        logger_level = logging.getLogger(l_name)
        logger_level.setLevel(l_level)

    console_handler = logging.StreamHandler()
    console_handler.setLevel(logging.INFO)

    console_handler.setFormatter(FormatterCryticCompile())

    crytic_compile_error = logging.getLogger(("CryticCompile"))
    crytic_compile_error.addHandler(console_handler)
    crytic_compile_error.propagate = False
    crytic_compile_error.setLevel(logging.INFO)

    results_detectors: List[Dict] = []
    results_printers: List[Output] = []
    try:
        filename = args.filename

        # Determine if we are handling ast from solc
        if args.solc_ast or (filename.endswith(".json") and not is_supported(filename)):
            globbed_filenames = glob.glob(filename, recursive=True)
            filenames = glob.glob(os.path.join(filename, "*.json"))
            if not filenames:
                filenames = globbed_filenames
            number_contracts = 0

            slither_instances = []
            for filename in filenames:
                (
                    slither_instance,
                    results_detectors_tmp,
                    results_printers_tmp,
                    number_contracts_tmp,
                ) = process_single(filename, args, detector_classes, printer_classes)
                number_contracts += number_contracts_tmp
                results_detectors += results_detectors_tmp
                results_printers += results_printers_tmp
                slither_instances.append(slither_instance)

        # Rely on CryticCompile to discern the underlying type of compilations.
        else:
            (
                slither_instances,
                results_detectors,
                results_printers,
                number_contracts,
            ) = process_all(filename, args, detector_classes, printer_classes)

        # Determine if we are outputting JSON
        if outputting_json or outputting_zip or output_to_sarif:
            # Add our compilation information to JSON
            if "compilations" in args.json_types:
                compilation_results = []
                for slither_instance in slither_instances:
                    assert slither_instance.crytic_compile
                    compilation_results.append(
                        generate_standard_export(slither_instance.crytic_compile)
                    )
                json_results["compilations"] = compilation_results

            # Add our detector results to JSON if desired.
            if results_detectors and "detectors" in args.json_types:
                json_results["detectors"] = results_detectors

            # Add our printer results to JSON if desired.
            if results_printers and "printers" in args.json_types:
                json_results["printers"] = results_printers

            # Add our detector types to JSON
            if "list-detectors" in args.json_types:
                detectors, _ = get_detectors_and_printers()
                json_results["list-detectors"] = output_detectors_json(detectors)

            # Add our detector types to JSON
            if "list-printers" in args.json_types:
                _, printers = get_detectors_and_printers()
                json_results["list-printers"] = output_printers_json(printers)

        # Output our results to markdown if we wish to compile a checklist.
        if args.checklist:
            output_results_to_markdown(
                results_detectors, args.checklist_limit, args.show_ignored_findings
            )

        # Don't print the number of result for printers
        if number_contracts == 0:
            logger.warning(red("No contract was analyzed"))
        if printer_classes:
            logger.info("%s analyzed (%d contracts)", filename, number_contracts)
        else:
            logger.info(
                "%s analyzed (%d contracts with %d detectors), %d result(s) found",
                filename,
                number_contracts,
                len(detector_classes),
                len(results_detectors),
            )

    except SlitherException as slither_exception:
        output_error = str(slither_exception)
        traceback.print_exc()
        logging.error(red("Error:"))
        logging.error(red(output_error))
        logging.error("Please report an issue to https://github.com/crytic/slither/issues")

    # If we are outputting JSON, capture the redirected output and disable the redirect to output the final JSON.
    if outputting_json:
        if "console" in args.json_types:
            json_results["console"] = {
                "stdout": StandardOutputCapture.get_stdout_output(),
                "stderr": StandardOutputCapture.get_stderr_output(),
            }
        StandardOutputCapture.disable()
        output_to_json(None if outputting_json_stdout else args.json, output_error, json_results)

    if outputting_sarif:
        StandardOutputCapture.disable()
        output_to_sarif(
            None if outputting_sarif_stdout else args.sarif, json_results, detector_classes
        )

    if outputting_zip:
        output_to_zip(args.zip, output_error, json_results, args.zip_type)

    if args.perf and cp:
        cp.disable()
        stats = pstats.Stats(cp).sort_stats("cumtime")
        stats.print_stats()

    fail_on = FailOnLevel(args.fail_on)
    if fail_on == FailOnLevel.HIGH:
        fail_on_detection = any(result["impact"] == "High" for result in results_detectors)
    elif fail_on == FailOnLevel.MEDIUM:
        fail_on_detection = any(
            result["impact"] in ["Medium", "High"] for result in results_detectors
        )
    elif fail_on == FailOnLevel.LOW:
        fail_on_detection = any(
            result["impact"] in ["Low", "Medium", "High"] for result in results_detectors
        )
    elif fail_on == FailOnLevel.PEDANTIC:
        fail_on_detection = bool(results_detectors)
    else:
        fail_on_detection = False

    # Exit with them appropriate status code
    if output_error or fail_on_detection:
        sys.exit(-1)
    else:
        sys.exit(0)


if __name__ == "__main__":
    main()

# endregion<|MERGE_RESOLUTION|>--- conflicted
+++ resolved
@@ -423,18 +423,18 @@
     )
 
     group_detector.add_argument(
-<<<<<<< HEAD
         "--exclude-location",
         help="Exclude location information from detector output",
         action="store_true",
         default=defaults_flag_in_config["exclude_location"],
-=======
+    )
+
+    group_detector.add_argument(
         "--include-detectors",
         help="Comma-separated list of detectors that should be included",
         action="store",
         dest="detectors_to_include",
         default=defaults_flag_in_config["detectors_to_include"],
->>>>>>> 4d09e599
     )
 
     fail_on_group = group_detector.add_mutually_exclusive_group()
