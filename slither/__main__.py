--- conflicted
+++ resolved
@@ -178,13 +178,9 @@
                 PrinterCallGraph,
                 PrinterWrittenVariablesAndAuthorization,
                 PrinterSlithIR,
-<<<<<<< HEAD
                 PrinterSlithIRSSA,
-                PrinterHumanSummary]
-=======
                 PrinterHumanSummary,
                 CFG]
->>>>>>> 7585cc62
 
     # Handle plugins!
     for entry_point in iter_entry_points(group='slither_analyzer.plugin', name=None):
