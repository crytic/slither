<<<<<<< HEAD
from typing import Union, Optional, TYPE_CHECKING

=======
from .variable import SlithIRVariable
>>>>>>> 88954ac6
from slither.core.children.child_node import ChildNode
from slither.core.declarations import Contract, Enum, SolidityVariable

from slither.slithir.variables.variable import SlithIRVariable

if TYPE_CHECKING:
    from slither.slithir.utils.utils import VALID_LVALUE


class ReferenceVariable(ChildNode, SlithIRVariable):
    def __init__(self):
        super(ReferenceVariable, self).__init__()
        self._points_to: Optional[Union["VALID_LVALUE", SolidityVariable, Contract, Enum]] = None

    @property
    def is_scalar(self) -> bool:
        return False

    @property
    def points_to(self) -> Optional[Union["VALID_LVALUE", SolidityVariable, Contract, Enum]]:
        """
            Return the variable pointer by the reference
            It is the left member of a Index or Member operator
        """
        return self._points_to

    @points_to.setter
    def points_to(self, points_to):
        # Can only be a rvalue of
        # Member or Index operator
        from slither.slithir.utils.utils import is_valid_lvalue

        assert is_valid_lvalue(points_to) or isinstance(
            points_to, (SolidityVariable, Contract, Enum)
        )

        self._points_to = points_to

    @property
<<<<<<< HEAD
    def points_to_origin(self) -> Optional[Union["VALID_LVALUE", SolidityVariable, Contract, Enum]]:
        points = self.points_to
        while isinstance(points, ReferenceVariable):
            points = points.points_to
        return points
=======
    def name(self):
        return "REF_{}".format(self.index)

    # overide of core.variables.variables
    # reference can have Function has a type
    # to handle the function selector
    def set_type(self, t):
        if not isinstance(t, Function):
            super(ReferenceVariable, self).set_type(t)
        else:
            self._type = t

    def __str__(self):
        return self.name
>>>>>>> 88954ac6
<|MERGE_RESOLUTION|>--- conflicted
+++ resolved
@@ -1,9 +1,5 @@
-<<<<<<< HEAD
 from typing import Union, Optional, TYPE_CHECKING
 
-=======
-from .variable import SlithIRVariable
->>>>>>> 88954ac6
 from slither.core.children.child_node import ChildNode
 from slither.core.declarations import Contract, Enum, SolidityVariable
 
@@ -43,13 +39,12 @@
         self._points_to = points_to
 
     @property
-<<<<<<< HEAD
     def points_to_origin(self) -> Optional[Union["VALID_LVALUE", SolidityVariable, Contract, Enum]]:
         points = self.points_to
         while isinstance(points, ReferenceVariable):
             points = points.points_to
         return points
-=======
+
     def name(self):
         return "REF_{}".format(self.index)
 
@@ -63,5 +58,4 @@
             self._type = t
 
     def __str__(self):
-        return self.name
->>>>>>> 88954ac6
+        return self.name