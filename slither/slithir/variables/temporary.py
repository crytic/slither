--- conflicted
+++ resolved
@@ -15,7 +15,6 @@
         else:
             self._index = index
         self._node = node
-        self._name = f"TMP_{self.index}"
 
     @property
     def node(self) -> "Node":
@@ -29,13 +28,9 @@
     def index(self, idx):
         self._index = idx
 
-<<<<<<< HEAD
-    def __str__(self):
-=======
     @property
     def name(self) -> str:
         return f"TMP_{self.index}"
 
     def __str__(self) -> str:
->>>>>>> a4e953ed
         return self.name