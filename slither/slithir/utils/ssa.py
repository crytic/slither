--- conflicted
+++ resolved
@@ -690,15 +690,10 @@
         variable = get_variable(ir, lambda x: x.variable, *instances)
         return Delete(lvalue, variable)
     if isinstance(ir, EventCall):
-<<<<<<< HEAD
         destination = get_variable(ir, lambda x: x.destination, *instances)
-        return EventCall(destination)
-=======
-        name = ir.name
-        new_ir = EventCall(name)
+        new_ir = EventCall(destination)
         new_ir.arguments = get_arguments(ir, *instances)
         return new_ir
->>>>>>> 4c976d5a
     if isinstance(ir, HighLevelCall):  # include LibraryCall
         destination = get_variable(ir, lambda x: x.destination, *instances)
         function_name = ir.function_name
