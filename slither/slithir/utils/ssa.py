import logging

from slither.core.cfg.node import NodeType
from slither.core.declarations import (
    Contract,
    Enum,
    Function,
    SolidityFunction,
    SolidityVariable,
    Structure,
    Event,
)
from slither.core.declarations.solidity_import_placeholder import SolidityImportPlaceHolder
from slither.core.solidity_types.type import Type
from slither.core.variables.local_variable import LocalVariable
from slither.core.variables.state_variable import StateVariable
from slither.core.variables.top_level_variable import TopLevelVariable
from slither.slithir.operations import (
    Assignment,
    Binary,
    Condition,
    Delete,
    EventCall,
    HighLevelCall,
    Index,
    InitArray,
    InternalCall,
    InternalDynamicCall,
    Length,
    LibraryCall,
    LowLevelCall,
    Member,
    NewArray,
    NewContract,
    NewElementaryType,
    NewStructure,
    OperationWithLValue,
    Phi,
    PhiCallback,
    Push,
    Return,
    Send,
    SolidityCall,
    Transfer,
    TypeConversion,
    Unary,
    Unpack,
    Nop,
)
from slither.slithir.operations.codesize import CodeSize
from slither.slithir.variables import (
    Constant,
    LocalIRVariable,
    ReferenceVariable,
    ReferenceVariableSSA,
    StateIRVariable,
    TemporaryVariable,
    TemporaryVariableSSA,
    TupleVariable,
    TupleVariableSSA,
)
from slither.slithir.exceptions import SlithIRError

logger = logging.getLogger("SSA_Conversion")

###################################################################################
###################################################################################
# region SlihtIR variables to SSA
###################################################################################
###################################################################################


def transform_slithir_vars_to_ssa(function):
    """
    Transform slithIR vars to SSA (TemporaryVariable, ReferenceVariable, TupleVariable)
    """
    variables = []
    for node in function.nodes:
        for ir in node.irs_ssa:
            if isinstance(ir, OperationWithLValue) and not ir.lvalue in variables:
                variables += [ir.lvalue]

    tmp_variables = [v for v in variables if isinstance(v, TemporaryVariable)]
    for idx, _ in enumerate(tmp_variables):
        tmp_variables[idx].index = idx
    ref_variables = [v for v in variables if isinstance(v, ReferenceVariable)]
    for idx, _ in enumerate(ref_variables):
        ref_variables[idx].index = idx
    tuple_variables = [v for v in variables if isinstance(v, TupleVariable)]
    for idx, _ in enumerate(tuple_variables):
        tuple_variables[idx].index = idx


###################################################################################
###################################################################################
# region SSA conversion
###################################################################################
###################################################################################

# pylint: disable=too-many-arguments,too-many-locals,too-many-nested-blocks,too-many-statements,too-many-branches


def add_ssa_ir(function, all_state_variables_instances):
    """
        Add SSA version of the IR
    Args:
        function
        all_state_variables_instances
    """

    if not function.is_implemented:
        return

    init_definition = {}
    for v in function.parameters:
        if v.name:
            init_definition[v.name] = (v, function.entry_point)
            function.entry_point.add_ssa_ir(Phi(LocalIRVariable(v), set()))

    for v in function.returns:
        if v.name:
            init_definition[v.name] = (v, function.entry_point)

    # We only add phi function for state variable at entry node if
    # The state variable is used
    # And if the state variables is written in another function (otherwise its stay at index 0)
    for (_, variable_instance) in all_state_variables_instances.items():
        if is_used_later(function.entry_point, variable_instance):
            # rvalues are fixed in solc_parsing.declaration.function
            function.entry_point.add_ssa_ir(Phi(StateIRVariable(variable_instance), set()))

    add_phi_origins(function.entry_point, init_definition, {})

    for node in function.nodes:
        for (variable, nodes) in node.phi_origins_local_variables.values():
            if len(nodes) < 2:
                continue
            if not is_used_later(node, variable):
                continue
            node.add_ssa_ir(Phi(LocalIRVariable(variable), nodes))
        for (variable, nodes) in node.phi_origins_state_variables.values():
            if len(nodes) < 2:
                continue
            # if not is_used_later(node, variable.name, []):
            #    continue
            node.add_ssa_ir(Phi(StateIRVariable(variable), nodes))

    init_local_variables_instances = {}
    for v in function.parameters:
        if v.name:
            new_var = LocalIRVariable(v)
            function.add_parameter_ssa(new_var)
            if new_var.is_storage:
                fake_variable = LocalIRVariable(v)
                fake_variable.name = "STORAGE_" + fake_variable.name
                fake_variable.set_location("reference_to_storage")
                new_var.refers_to = {fake_variable}
                init_local_variables_instances[fake_variable.name] = fake_variable
            init_local_variables_instances[v.name] = new_var

    for v in function.returns:
        if v.name:
            new_var = LocalIRVariable(v)
            function.add_return_ssa(new_var)
            if new_var.is_storage:
                fake_variable = LocalIRVariable(v)
                fake_variable.name = "STORAGE_" + fake_variable.name
                fake_variable.set_location("reference_to_storage")
                new_var.refers_to = {fake_variable}
                init_local_variables_instances[fake_variable.name] = fake_variable
            init_local_variables_instances[v.name] = new_var

    all_init_local_variables_instances = dict(init_local_variables_instances)

    init_state_variables_instances = dict(all_state_variables_instances)

    initiate_all_local_variables_instances(
        function.nodes,
        init_local_variables_instances,
        all_init_local_variables_instances,
    )

    generate_ssa_irs(
        function.entry_point,
        dict(init_local_variables_instances),
        all_init_local_variables_instances,
        dict(init_state_variables_instances),
        all_state_variables_instances,
        init_local_variables_instances,
        [],
    )

    fix_phi_rvalues_and_storage_ref(
        function.entry_point,
        dict(init_local_variables_instances),
        all_init_local_variables_instances,
        dict(init_state_variables_instances),
        all_state_variables_instances,
        init_local_variables_instances,
    )


def generate_ssa_irs(
    node,
    local_variables_instances,
    all_local_variables_instances,
    state_variables_instances,
    all_state_variables_instances,
    init_local_variables_instances,
    visited,
):

    if node in visited:
        return

    if node.type in [NodeType.ENDIF, NodeType.ENDLOOP] and any(
        not father in visited for father in node.fathers
    ):
        return

    # visited is shared
    visited.append(node)

    for ir in node.irs_ssa:
        assert isinstance(ir, Phi)
        update_lvalue(
            ir,
            node,
            local_variables_instances,
            all_local_variables_instances,
            state_variables_instances,
            all_state_variables_instances,
        )

    # these variables are lived only during the liveness of the block
    # They dont need phi function
    temporary_variables_instances = {}
    reference_variables_instances = {}
    tuple_variables_instances = {}

    for ir in node.irs:
        new_ir = copy_ir(
            ir,
            local_variables_instances,
            state_variables_instances,
            temporary_variables_instances,
            reference_variables_instances,
            tuple_variables_instances,
            all_local_variables_instances,
        )

        new_ir.set_expression(ir.expression)
        new_ir.set_node(ir.node)

        update_lvalue(
            new_ir,
            node,
            local_variables_instances,
            all_local_variables_instances,
            state_variables_instances,
            all_state_variables_instances,
        )

        if new_ir:

            node.add_ssa_ir(new_ir)

            if isinstance(ir, (InternalCall, HighLevelCall, InternalDynamicCall, LowLevelCall)):
                if isinstance(ir, LibraryCall):
                    continue
                for variable in all_state_variables_instances.values():
                    if not is_used_later(node, variable):
                        continue
                    new_var = StateIRVariable(variable)
                    new_var.index = all_state_variables_instances[variable.canonical_name].index + 1
                    all_state_variables_instances[variable.canonical_name] = new_var
                    state_variables_instances[variable.canonical_name] = new_var
                    phi_ir = PhiCallback(new_var, {node}, new_ir, variable)
                    # rvalues are fixed in solc_parsing.declaration.function
                    node.add_ssa_ir(phi_ir)

            if isinstance(new_ir, (Assignment, Binary)):
                if isinstance(new_ir.lvalue, LocalIRVariable):
                    if new_ir.lvalue.is_storage:
                        if isinstance(new_ir.rvalue, ReferenceVariable):
                            refers_to = new_ir.rvalue.points_to_origin
                            new_ir.lvalue.add_refers_to(refers_to)
                        # Discard Constant
                        # This can happen on yul, like
                        # assembly { var.slot = some_value }
                        # Here we do not keep track of the references as we do not track
                        # such low level manipulation
                        # However we could extend our storage model to do so in the future
                        elif not isinstance(new_ir.rvalue, Constant):
                            new_ir.lvalue.add_refers_to(new_ir.rvalue)

    for succ in node.dominator_successors:
        generate_ssa_irs(
            succ,
            dict(local_variables_instances),
            all_local_variables_instances,
            dict(state_variables_instances),
            all_state_variables_instances,
            init_local_variables_instances,
            visited,
        )

    for dominated in node.dominance_frontier:
        generate_ssa_irs(
            dominated,
            dict(local_variables_instances),
            all_local_variables_instances,
            dict(state_variables_instances),
            all_state_variables_instances,
            init_local_variables_instances,
            visited,
        )


# endregion
###################################################################################
###################################################################################
# region Helpers
###################################################################################
###################################################################################


def last_name(n, var, init_vars):
    candidates = []
    # Todo optimize by creating a variables_ssa_written attribute
    for ir_ssa in n.irs_ssa:
        if isinstance(ir_ssa, OperationWithLValue):
            lvalue = ir_ssa.lvalue
            while isinstance(lvalue, ReferenceVariable):
                lvalue = lvalue.points_to
            if lvalue and lvalue.name == var.name:
                candidates.append(lvalue)
    if n.variable_declaration and n.variable_declaration.name == var.name:
        candidates.append(LocalIRVariable(n.variable_declaration))
    if n.type == NodeType.ENTRYPOINT:
        if var.name in init_vars:
            candidates.append(init_vars[var.name])
    assert candidates
    return max(candidates, key=lambda v: v.index)


def is_used_later(initial_node, variable):
    # TODO: does not handle the case where its read and written in the declaration node
    # It can be problematic if this happens in a loop/if structure
    # Ex:
    # for(;true;){
    #   if(true){
    #     uint a = a;
    #    }
    #     ..
    to_explore = {initial_node}
    explored = set()

    while to_explore:
        node = to_explore.pop()
        explored.add(node)
        if isinstance(variable, LocalVariable):
            if any(v.name == variable.name for v in node.local_variables_read):
                return True
            if any(v.name == variable.name for v in node.local_variables_written):
                return False
        if isinstance(variable, StateVariable):
            if any(
                v.name == variable.name and v.contract == variable.contract
                for v in node.state_variables_read
            ):
                return True
            if any(
                v.name == variable.name and v.contract == variable.contract
                for v in node.state_variables_written
            ):
                return False
        for son in node.sons:
            if not son in explored:
                to_explore.add(son)

    return False


# endregion
###################################################################################
###################################################################################
# region Update operation
###################################################################################
###################################################################################


def update_lvalue(
    new_ir,
    node,
    local_variables_instances,
    all_local_variables_instances,
    state_variables_instances,
    all_state_variables_instances,
):
    if isinstance(new_ir, OperationWithLValue):
        lvalue = new_ir.lvalue
        update_through_ref = False
        if isinstance(new_ir, (Assignment, Binary)):
            if isinstance(lvalue, ReferenceVariable):
                update_through_ref = True
                while isinstance(lvalue, ReferenceVariable):
                    lvalue = lvalue.points_to
        if isinstance(lvalue, (LocalIRVariable, StateIRVariable)):
            if isinstance(lvalue, LocalIRVariable):
                new_var = LocalIRVariable(lvalue)
                new_var.index = all_local_variables_instances[lvalue.name].index + 1
                all_local_variables_instances[lvalue.name] = new_var
                local_variables_instances[lvalue.name] = new_var
            else:
                new_var = StateIRVariable(lvalue)
                new_var.index = all_state_variables_instances[lvalue.canonical_name].index + 1
                all_state_variables_instances[lvalue.canonical_name] = new_var
                state_variables_instances[lvalue.canonical_name] = new_var
            if update_through_ref:
                phi_operation = Phi(new_var, {node})
                phi_operation.rvalues = [lvalue]
                node.add_ssa_ir(phi_operation)
            if not isinstance(new_ir.lvalue, ReferenceVariable):
                new_ir.lvalue = new_var
            else:
                to_update = new_ir.lvalue
                while isinstance(to_update.points_to, ReferenceVariable):
                    to_update = to_update.points_to
                to_update.points_to = new_var


# endregion
###################################################################################
###################################################################################
# region Initialization
###################################################################################
###################################################################################


def initiate_all_local_variables_instances(
    nodes, local_variables_instances, all_local_variables_instances
):
    for node in nodes:
        if node.variable_declaration:
            new_var = LocalIRVariable(node.variable_declaration)
            if new_var.name in all_local_variables_instances:
                new_var.index = all_local_variables_instances[new_var.name].index + 1
            local_variables_instances[node.variable_declaration.name] = new_var
            all_local_variables_instances[node.variable_declaration.name] = new_var


# endregion
###################################################################################
###################################################################################
# region Phi Operations
###################################################################################
###################################################################################


def fix_phi_rvalues_and_storage_ref(
    node,
    local_variables_instances,
    all_local_variables_instances,
    state_variables_instances,
    all_state_variables_instances,
    init_local_variables_instances,
):
    for ir in node.irs_ssa:
        if isinstance(ir, (Phi)) and not ir.rvalues:
            variables = [
                last_name(dst, ir.lvalue, init_local_variables_instances) for dst in ir.nodes
            ]
            ir.rvalues = variables
        if isinstance(ir, (Phi, PhiCallback)):
            if isinstance(ir.lvalue, LocalIRVariable):
                if ir.lvalue.is_storage:
                    l = [v.refers_to for v in ir.rvalues]
                    l = [item for sublist in l for item in sublist]
                    ir.lvalue.refers_to = set(l)

        if isinstance(ir, (Assignment, Binary)):
            if isinstance(ir.lvalue, ReferenceVariable):
                origin = ir.lvalue.points_to_origin

                if isinstance(origin, LocalIRVariable):
                    if origin.is_storage:
                        for refers_to in origin.refers_to:
                            phi_ir = Phi(refers_to, {node})
                            phi_ir.rvalues = [origin]
                            node.add_ssa_ir(phi_ir)
                            update_lvalue(
                                phi_ir,
                                node,
                                local_variables_instances,
                                all_local_variables_instances,
                                state_variables_instances,
                                all_state_variables_instances,
                            )
    for succ in node.dominator_successors:
        fix_phi_rvalues_and_storage_ref(
            succ,
            dict(local_variables_instances),
            all_local_variables_instances,
            dict(state_variables_instances),
            all_state_variables_instances,
            init_local_variables_instances,
        )


def add_phi_origins(node, local_variables_definition, state_variables_definition):

    # Add new key to local_variables_definition
    # The key is the variable_name
    # The value is (variable_instance, the node where its written)
    # We keep the instance as we want to avoid to add __hash__ on v.name in Variable
    # That might work for this used, but could create collision for other uses
    local_variables_definition = dict(
        local_variables_definition,
        **{v.name: (v, node) for v in node.local_variables_written},
    )
    state_variables_definition = dict(
        state_variables_definition,
        **{v.canonical_name: (v, node) for v in node.state_variables_written},
    )

    # For unini variable declaration
    if (
        node.variable_declaration
        and not node.variable_declaration.name in local_variables_definition
    ):
        local_variables_definition[node.variable_declaration.name] = (
            node.variable_declaration,
            node,
        )

    # filter length of successors because we have node with one successor
    # while most of the ssa textbook would represent following nodes as one
    if node.dominance_frontier and len(node.dominator_successors) != 1:
        for phi_node in node.dominance_frontier:
            for _, (variable, n) in local_variables_definition.items():
                phi_node.add_phi_origin_local_variable(variable, n)
            for _, (variable, n) in state_variables_definition.items():
                phi_node.add_phi_origin_state_variable(variable, n)

    if not node.dominator_successors:
        return
    for succ in node.dominator_successors:
        add_phi_origins(succ, local_variables_definition, state_variables_definition)


# endregion
###################################################################################
###################################################################################
# region IR copy
###################################################################################
###################################################################################


def get(
    variable,
    local_variables_instances,
    state_variables_instances,
    temporary_variables_instances,
    reference_variables_instances,
    tuple_variables_instances,
    all_local_variables_instances,
):
    # variable can be None
    # for example, on LowLevelCall, ir.lvalue can be none
    if variable is None:
        return None
    if isinstance(variable, LocalVariable):
        if variable.name in local_variables_instances:
            return local_variables_instances[variable.name]
        new_var = LocalIRVariable(variable)
        local_variables_instances[variable.name] = new_var
        all_local_variables_instances[variable.name] = new_var
        return new_var
    if isinstance(variable, StateVariable) and variable.canonical_name in state_variables_instances:
        return state_variables_instances[variable.canonical_name]
    if isinstance(variable, ReferenceVariable):
        if not variable.index in reference_variables_instances:
            new_variable = ReferenceVariableSSA(variable)
            if variable.points_to:
                new_variable.points_to = get(
                    variable.points_to,
                    local_variables_instances,
                    state_variables_instances,
                    temporary_variables_instances,
                    reference_variables_instances,
                    tuple_variables_instances,
                    all_local_variables_instances,
                )
            new_variable.set_type(variable.type)
            reference_variables_instances[variable.index] = new_variable
        return reference_variables_instances[variable.index]
    if isinstance(variable, TemporaryVariable):
        if not variable.index in temporary_variables_instances:
            new_variable = TemporaryVariableSSA(variable)
            new_variable.set_type(variable.type)
            temporary_variables_instances[variable.index] = new_variable
        return temporary_variables_instances[variable.index]
    if isinstance(variable, TupleVariable):
        if not variable.index in tuple_variables_instances:
            new_variable = TupleVariableSSA(variable)
            new_variable.set_type(variable.type)
            tuple_variables_instances[variable.index] = new_variable
        return tuple_variables_instances[variable.index]
    assert isinstance(
        variable,
        (
            Constant,
            SolidityVariable,
            Contract,
            Enum,
            SolidityFunction,
            Structure,
            Function,
            Type,
            SolidityImportPlaceHolder,
<<<<<<< HEAD
            Event,
=======
            TopLevelVariable,
>>>>>>> f962d6c4
        ),
    )  # type for abi.decode(.., t)
    return variable


def get_variable(ir, f, *instances):
    # pylint: disable=no-value-for-parameter
    variable = f(ir)
    variable = get(variable, *instances)
    return variable


def _get_traversal(values, *instances):
    ret = []
    # pylint: disable=no-value-for-parameter
    for v in values:
        if isinstance(v, list):
            v = _get_traversal(v, *instances)
        else:
            v = get(v, *instances)
        ret.append(v)
    return ret


def get_arguments(ir, *instances):
    return _get_traversal(ir.arguments, *instances)


def get_rec_values(ir, f, *instances):
    # Use by InitArray and NewArray
    # Potential recursive array(s)
    ori_init_values = f(ir)

    return _get_traversal(ori_init_values, *instances)


def copy_ir(ir, *instances):
    """
    Args:
        ir (Operation)
        local_variables_instances(dict(str -> LocalVariable))
        state_variables_instances(dict(str -> StateVariable))
        temporary_variables_instances(dict(int -> Variable))
        reference_variables_instances(dict(int -> Variable))

    Note: temporary and reference can be indexed by int, as they dont need phi functions
    """
    if isinstance(ir, Assignment):
        lvalue = get_variable(ir, lambda x: x.lvalue, *instances)
        rvalue = get_variable(ir, lambda x: x.rvalue, *instances)
        variable_return_type = ir.variable_return_type
        return Assignment(lvalue, rvalue, variable_return_type)
    if isinstance(ir, Binary):
        lvalue = get_variable(ir, lambda x: x.lvalue, *instances)
        variable_left = get_variable(ir, lambda x: x.variable_left, *instances)
        variable_right = get_variable(ir, lambda x: x.variable_right, *instances)
        operation_type = ir.type
        return Binary(lvalue, variable_left, variable_right, operation_type)
    if isinstance(ir, CodeSize):
        lvalue = get_variable(ir, lambda x: x.lvalue, *instances)
        value = get_variable(ir, lambda x: x.value, *instances)
        return CodeSize(value, lvalue)
    if isinstance(ir, Condition):
        val = get_variable(ir, lambda x: x.value, *instances)
        return Condition(val)
    if isinstance(ir, Delete):
        lvalue = get_variable(ir, lambda x: x.lvalue, *instances)
        variable = get_variable(ir, lambda x: x.variable, *instances)
        return Delete(lvalue, variable)
    if isinstance(ir, EventCall):
        destination = get_variable(ir, lambda x: x.destination, *instances)
        return EventCall(destination)
    if isinstance(ir, HighLevelCall):  # include LibraryCall
        destination = get_variable(ir, lambda x: x.destination, *instances)
        function_name = ir.function_name
        nbr_arguments = ir.nbr_arguments
        lvalue = get_variable(ir, lambda x: x.lvalue, *instances)
        type_call = ir.type_call
        if isinstance(ir, LibraryCall):
            new_ir = LibraryCall(destination, function_name, nbr_arguments, lvalue, type_call)
        else:
            new_ir = HighLevelCall(destination, function_name, nbr_arguments, lvalue, type_call)
        new_ir.call_id = ir.call_id
        new_ir.call_value = get_variable(ir, lambda x: x.call_value, *instances)
        new_ir.call_gas = get_variable(ir, lambda x: x.call_gas, *instances)
        new_ir.arguments = get_arguments(ir, *instances)
        new_ir.function = ir.function
        return new_ir
    if isinstance(ir, Index):
        lvalue = get_variable(ir, lambda x: x.lvalue, *instances)
        variable_left = get_variable(ir, lambda x: x.variable_left, *instances)
        variable_right = get_variable(ir, lambda x: x.variable_right, *instances)
        index_type = ir.index_type
        return Index(lvalue, variable_left, variable_right, index_type)
    if isinstance(ir, InitArray):
        lvalue = get_variable(ir, lambda x: x.lvalue, *instances)
        init_values = get_rec_values(ir, lambda x: x.init_values, *instances)
        return InitArray(init_values, lvalue)
    if isinstance(ir, InternalCall):
        function = ir.function
        nbr_arguments = ir.nbr_arguments
        lvalue = get_variable(ir, lambda x: x.lvalue, *instances)
        type_call = ir.type_call
        new_ir = InternalCall(function, nbr_arguments, lvalue, type_call)
        new_ir.arguments = get_arguments(ir, *instances)
        return new_ir
    if isinstance(ir, InternalDynamicCall):
        lvalue = get_variable(ir, lambda x: x.lvalue, *instances)
        function = get_variable(ir, lambda x: x.function, *instances)
        function_type = ir.function_type
        new_ir = InternalDynamicCall(lvalue, function, function_type)
        new_ir.arguments = get_arguments(ir, *instances)
        return new_ir
    if isinstance(ir, LowLevelCall):
        destination = get_variable(ir, lambda x: x.destination, *instances)
        function_name = ir.function_name
        nbr_arguments = ir.nbr_arguments
        lvalue = get_variable(ir, lambda x: x.lvalue, *instances)
        type_call = ir.type_call
        new_ir = LowLevelCall(destination, function_name, nbr_arguments, lvalue, type_call)
        new_ir.call_id = ir.call_id
        new_ir.call_value = get_variable(ir, lambda x: x.call_value, *instances)
        new_ir.call_gas = get_variable(ir, lambda x: x.call_gas, *instances)
        new_ir.arguments = get_arguments(ir, *instances)
        return new_ir
    if isinstance(ir, Member):
        lvalue = get_variable(ir, lambda x: x.lvalue, *instances)
        variable_left = get_variable(ir, lambda x: x.variable_left, *instances)
        variable_right = get_variable(ir, lambda x: x.variable_right, *instances)
        return Member(variable_left, variable_right, lvalue)
    if isinstance(ir, NewArray):
        depth = ir.depth
        array_type = ir.array_type
        lvalue = get_variable(ir, lambda x: x.lvalue, *instances)
        new_ir = NewArray(depth, array_type, lvalue)
        new_ir.arguments = get_rec_values(ir, lambda x: x.arguments, *instances)
        return new_ir
    if isinstance(ir, NewElementaryType):
        new_type = ir.type
        lvalue = get_variable(ir, lambda x: x.lvalue, *instances)
        new_ir = NewElementaryType(new_type, lvalue)
        new_ir.arguments = get_arguments(ir, *instances)
        return new_ir
    if isinstance(ir, NewContract):
        contract_name = ir.contract_name
        lvalue = get_variable(ir, lambda x: x.lvalue, *instances)
        new_ir = NewContract(contract_name, lvalue)
        new_ir.arguments = get_arguments(ir, *instances)
        new_ir.call_value = get_variable(ir, lambda x: x.call_value, *instances)
        new_ir.call_salt = get_variable(ir, lambda x: x.call_salt, *instances)
        return new_ir
    if isinstance(ir, NewStructure):
        structure = ir.structure
        lvalue = get_variable(ir, lambda x: x.lvalue, *instances)
        new_ir = NewStructure(structure, lvalue)
        new_ir.arguments = get_arguments(ir, *instances)
        return new_ir
    if isinstance(ir, Nop):
        return Nop()
    if isinstance(ir, Push):
        array = get_variable(ir, lambda x: x.array, *instances)
        lvalue = get_variable(ir, lambda x: x.lvalue, *instances)
        return Push(array, lvalue)
    if isinstance(ir, Return):
        values = get_rec_values(ir, lambda x: x.values, *instances)
        return Return(values)
    if isinstance(ir, Send):
        destination = get_variable(ir, lambda x: x.destination, *instances)
        value = get_variable(ir, lambda x: x.call_value, *instances)
        lvalue = get_variable(ir, lambda x: x.lvalue, *instances)
        return Send(destination, value, lvalue)
    if isinstance(ir, SolidityCall):
        function = ir.function
        nbr_arguments = ir.nbr_arguments
        lvalue = get_variable(ir, lambda x: x.lvalue, *instances)
        type_call = ir.type_call
        new_ir = SolidityCall(function, nbr_arguments, lvalue, type_call)
        new_ir.arguments = get_arguments(ir, *instances)
        return new_ir
    if isinstance(ir, Transfer):
        destination = get_variable(ir, lambda x: x.destination, *instances)
        value = get_variable(ir, lambda x: x.call_value, *instances)
        return Transfer(destination, value)
    if isinstance(ir, TypeConversion):
        lvalue = get_variable(ir, lambda x: x.lvalue, *instances)
        variable = get_variable(ir, lambda x: x.variable, *instances)
        variable_type = ir.type
        return TypeConversion(lvalue, variable, variable_type)
    if isinstance(ir, Unary):
        lvalue = get_variable(ir, lambda x: x.lvalue, *instances)
        rvalue = get_variable(ir, lambda x: x.rvalue, *instances)
        operation_type = ir.type
        return Unary(lvalue, rvalue, operation_type)
    if isinstance(ir, Unpack):
        lvalue = get_variable(ir, lambda x: x.lvalue, *instances)
        tuple_var = get_variable(ir, lambda x: x.tuple, *instances)
        idx = ir.index
        return Unpack(lvalue, tuple_var, idx)
    if isinstance(ir, Length):
        lvalue = get_variable(ir, lambda x: x.lvalue, *instances)
        value = get_variable(ir, lambda x: x.value, *instances)
        return Length(value, lvalue)

    raise SlithIRError(f"Impossible ir copy on {ir} ({type(ir)})")


# endregion<|MERGE_RESOLUTION|>--- conflicted
+++ resolved
@@ -619,11 +619,8 @@
             Function,
             Type,
             SolidityImportPlaceHolder,
-<<<<<<< HEAD
+            TopLevelVariable,
             Event,
-=======
-            TopLevelVariable,
->>>>>>> f962d6c4
         ),
     )  # type for abi.decode(.., t)
     return variable
