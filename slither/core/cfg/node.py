"""
    Node module
"""
import logging
from typing import Optional

from slither.core.children.child_function import ChildFunction
from slither.core.declarations import Contract
from slither.core.declarations.solidity_variables import SolidityVariable, SolidityFunction
from slither.core.source_mapping.source_mapping import SourceMapping
from slither.core.variables.local_variable import LocalVariable
from slither.core.variables.state_variable import StateVariable
from slither.core.variables.variable import Variable
from slither.core.solidity_types import ElementaryType
from slither.slithir.convert import convert_expression
from slither.slithir.operations import (Balance, HighLevelCall, Index,
                                        InternalCall, Length, LibraryCall,
                                        LowLevelCall, AccessMember,
                                        OperationWithLValue, Phi, PhiCallback,
                                        SolidityCall, Return)
from slither.slithir.variables import (Constant, LocalIRVariable,
                                       IndexVariable, StateIRVariable, MemberVariable,
                                       TemporaryVariable, TupleVariable)
from slither.all_exceptions import SlitherException

logger = logging.getLogger("Node")


###################################################################################
###################################################################################
# region NodeType
###################################################################################
###################################################################################

class NodeType:
    ENTRYPOINT = 0x0  # no expression

    # Node with expression

    EXPRESSION = 0x10  # normal case
    RETURN = 0x11  # RETURN may contain an expression
    IF = 0x12
    VARIABLE = 0x13  # Declaration of variable
    ASSEMBLY = 0x14
    IFLOOP = 0x15

    # Merging nodes
    # Can have phi IR operation
    ENDIF = 0x50  # ENDIF node source mapping points to the if/else body
    STARTLOOP = 0x51  # STARTLOOP node source mapping points to the entire loop body
    ENDLOOP = 0x52  # ENDLOOP node source mapping points to the entire loop body

    # Below the nodes have no expression
    # But are used to expression CFG structure

    # Absorbing node
    THROW = 0x20

    # Loop related nodes
    BREAK = 0x31
    CONTINUE = 0x32

    # Only modifier node
    PLACEHOLDER = 0x40

    TRY = 0x41
    CATCH = 0x42

    # Node not related to the CFG
    # Use for state variable declaration
    OTHER_ENTRYPOINT = 0x50

    #    @staticmethod
    def str(t):
        if t == NodeType.ENTRYPOINT:
            return 'ENTRY_POINT'
        if t == NodeType.EXPRESSION:
            return 'EXPRESSION'
        if t == NodeType.RETURN:
            return 'RETURN'
        if t == NodeType.IF:
            return 'IF'
        if t == NodeType.VARIABLE:
            return 'NEW VARIABLE'
        if t == NodeType.ASSEMBLY:
            return 'INLINE ASM'
        if t == NodeType.IFLOOP:
            return 'IF_LOOP'
        if t == NodeType.THROW:
            return 'THROW'
        if t == NodeType.BREAK:
            return 'BREAK'
        if t == NodeType.CONTINUE:
            return 'CONTINUE'
        if t == NodeType.PLACEHOLDER:
            return '_'
        if t == NodeType.TRY:
            return 'TRY'
        if t == NodeType.CATCH:
            return 'CATCH'
        if t == NodeType.ENDIF:
            return 'END_IF'
        if t == NodeType.STARTLOOP:
            return 'BEGIN_LOOP'
        if t == NodeType.ENDLOOP:
            return 'END_LOOP'
        return 'Unknown type {}'.format(hex(t))


# endregion
###################################################################################
###################################################################################
# region Utils
###################################################################################
###################################################################################

def link_nodes(n1, n2):
    n1.add_son(n2)
    n2.add_father(n1)


def insert_node(origin, node_inserted):
    sons = origin.sons
    link_nodes(origin, node_inserted)
    for son in sons:
        son.remove_father(origin)
        origin.remove_son(son)

        link_nodes(node_inserted, son)


def recheable(node):
    '''
    Return the set of nodes reacheable from the node
    :param node:
    :return: set(Node)
    '''
    nodes = node.sons
    visited = set()
    while nodes:
        next = nodes[0]
        nodes = nodes[1:]
        if not next in visited:
            visited.add(next)
            for son in next.sons:
                if not son in visited:
                    nodes.append(son)
    return visited


# endregion

class Node(SourceMapping, ChildFunction):
    """
    Node class

    """

    def __init__(self, node_type, node_id):
        super(Node, self).__init__()
        self._node_type = node_type

        # TODO: rename to explicit CFG 
        self._sons = []
        self._fathers = []

        ## Dominators info
        # Dominators nodes
        self._dominators = set()
        self._immediate_dominator = None
        ## Nodes of the dominators tree
        # self._dom_predecessors = set()
        self._dom_successors = set()
        # Dominance frontier
        self._dominance_frontier = set()
        # Phi origin
        # key are variable name
        # values are list of Node
        self._phi_origins_state_variables = {}
        self._phi_origins_local_variables = {}
        self._phi_origins_member_variables = {}

        self._expression = None
        self._variable_declaration = None
        self._node_id = node_id

        self._vars_written = []
        self._vars_read = []

        self._ssa_vars_written = []
        self._ssa_vars_read = []

        self._internal_calls = []
        self._solidity_calls = []
        self._high_level_calls = []  # contains library calls
        self._library_calls = []
        self._low_level_calls = []
        self._external_calls_as_expressions = []
        self._internal_calls_as_expressions = []
        self._irs = []
        self._irs_ssa = []

        self._state_vars_written = []
        self._state_vars_read = []
        self._solidity_vars_read = []

        self._ssa_state_vars_written = []
        self._ssa_state_vars_read = []

        self._local_vars_read = []
        self._local_vars_written = []

        self._slithir_vars = set()  # non SSA

        self._ssa_local_vars_read = []
        self._ssa_local_vars_written = []

        self._expression_vars_written = []
        self._expression_vars_read = []
        self._expression_calls = []

        # Computed on the fly, can be True of False
        self._can_reenter = None
        self._can_send_eth = None

        self._asm_source_code = None

    ###################################################################################
    ###################################################################################
    # region General's properties
    ###################################################################################
    ###################################################################################

    @property
    def slither(self):
        return self.function.slither

    @property
    def node_id(self):
        """Unique node id."""
        return self._node_id

    @property
    def type(self):
        """
            NodeType: type of the node
        """
        return self._node_type

    @type.setter
    def type(self, t):
        self._node_type = t

    @property
    def will_return(self):
        if not self.sons and self.type != NodeType.THROW:
            if not SolidityFunction("revert()") in self.solidity_calls:
                if not SolidityFunction("revert(string)") in self.solidity_calls:
                    return True
        return False


    # endregion
    ###################################################################################
    ###################################################################################
    # region Variables
    ###################################################################################
    ###################################################################################

    @property
    def variables_read(self):
        """
            list(Variable): Variables read (local/state/solidity)
        """
        return list(self._vars_read)

    @property
    def state_variables_read(self):
        """
            list(StateVariable): State variables read
        """
        return list(self._state_vars_read)

    @property
    def local_variables_read(self):
        """
            list(LocalVariable): Local variables read
        """
        return list(self._local_vars_read)

    @property
    def solidity_variables_read(self):
        """
            list(SolidityVariable): State variables read
        """
        return list(self._solidity_vars_read)

    @property
    def ssa_variables_read(self):
        """
            list(Variable): Variables read (local/state/solidity)
        """
        return list(self._ssa_vars_read)

    @property
    def ssa_state_variables_read(self):
        """
            list(StateVariable): State variables read
        """
        return list(self._ssa_state_vars_read)

    @property
    def ssa_local_variables_read(self):
        """
            list(LocalVariable): Local variables read
        """
        return list(self._ssa_local_vars_read)

    @property
    def variables_read_as_expression(self):
        return self._expression_vars_read

    @property
    def slithir_variables(self):
        return list(self._slithir_vars)

    @property
    def variables_written(self):
        """
            list(Variable): Variables written (local/state/solidity)
        """
        return list(self._vars_written)

    @property
    def state_variables_written(self):
        """
            list(StateVariable): State variables written
        """
        return list(self._state_vars_written)

    @property
    def local_variables_written(self):
        """
            list(LocalVariable): Local variables written
        """
        return list(self._local_vars_written)

    @property
    def ssa_variables_written(self):
        """
            list(Variable): Variables written (local/state/solidity)
        """
        return list(self._ssa_vars_written)

    @property
    def ssa_state_variables_written(self):
        """
            list(StateVariable): State variables written
        """
        return list(self._ssa_state_vars_written)

    @property
    def ssa_local_variables_written(self):
        """
            list(LocalVariable): Local variables written
        """
        return list(self._ssa_local_vars_written)

    @property
    def variables_written_as_expression(self):
        return self._expression_vars_written

    # endregion
    ###################################################################################
    ###################################################################################
    # region Calls
    ###################################################################################
    ###################################################################################

    @property
    def internal_calls(self):
        """
            list(Function or SolidityFunction): List of internal/soldiity function calls
        """
        return list(self._internal_calls)

    @property
    def solidity_calls(self):
        """
            list(SolidityFunction): List of Soldity calls
        """
        return list(self._internal_calls)

    @property
    def high_level_calls(self):
        """
            list((Contract, Function|Variable)):
            List of high level calls (external calls).
            A variable is called in case of call to a public state variable
            Include library calls
        """
        return list(self._high_level_calls)

    @property
    def library_calls(self):
        """
            list((Contract, Function)):
            Include library calls
        """
        return list(self._library_calls)

    @property
    def low_level_calls(self):
        """
            list((Variable|SolidityVariable, str)): List of low_level call
            A low level call is defined by
            - the variable called
            - the name of the function (call/delegatecall/codecall)
        """
        return list(self._low_level_calls)

    @property
    def external_calls_as_expressions(self):
        """
            list(CallExpression): List of message calls (that creates a transaction)
        """
        return self._external_calls_as_expressions

    @property
    def internal_calls_as_expressions(self):
        """
            list(CallExpression): List of internal calls (that dont create a transaction)
        """
        return self._internal_calls_as_expressions

    @property
    def calls_as_expression(self):
        return list(self._expression_calls)

    def can_reenter(self, callstack=None):
        '''
        Check if the node can re-enter
        Do not consider CREATE as potential re-enter, but check if the
        destination's constructor can contain a call (recurs. follow nested CREATE)
        For Solidity > 0.5, filter access to public variables and constant/pure/view
        For call to this. check if the destination can re-enter
        Do not consider Send/Transfer as there is not enough gas
        :param callstack: used internally to check for recursion
        :return bool:
        '''
        from slither.slithir.operations import Call
        if self._can_reenter is None:
            self._can_reenter = False
            for ir in self.irs:
                if isinstance(ir, Call) and ir.can_reenter(callstack):
                    self._can_reenter = True
                    return True
        return self._can_reenter

    def can_send_eth(self):
        '''
        Check if the node can send eth
        :return bool:
        '''
        from slither.slithir.operations import Call
        if self._can_send_eth is None:
            for ir in self.all_slithir_operations():
                if isinstance(ir, Call) and ir.can_send_eth():
                    self._can_send_eth = True
                    return True
        return self._can_reenter

    # endregion
    ###################################################################################
    ###################################################################################
    # region Expressions
    ###################################################################################
    ###################################################################################

    @property
    def expression(self):
        """
            Expression: Expression of the node
        """
        return self._expression

    def add_expression(self, expression):
        assert self._expression is None
        self._expression = expression

    def add_variable_declaration(self, var):
        assert self._variable_declaration is None
        self._variable_declaration = var
        if var.expression:
            self._vars_written += [var]
            self._local_vars_written += [var]

    @property
    def variable_declaration(self):
        """
        Returns:
            LocalVariable
        """
        return self._variable_declaration

    # endregion
    ###################################################################################
    ###################################################################################
    # region Summary information
    ###################################################################################
    ###################################################################################

    def contains_require_or_assert(self):
        """
            Check if the node has a require or assert call
        Returns:
            bool: True if the node has a require or assert call
        """
        return any(c.name in ['require(bool)', 'require(bool,string)', 'assert(bool)'] for c in self.internal_calls)

    def contains_if(self, include_loop=True):
        """
            Check if the node is a IF node
        Returns:
            bool: True if the node is a conditional node (IF or IFLOOP)
        """
        if include_loop:
            return self.type in [NodeType.IF, NodeType.IFLOOP]
        return self.type == NodeType.IF

    def is_conditional(self, include_loop=True):
        """
            Check if the node is a conditional node
            A conditional node is either a IF or a require/assert or a RETURN bool
        Returns:
            bool: True if the node is a conditional node
        """
        if self.contains_if(include_loop) or self.contains_require_or_assert():
            return True
        if self.irs:
            last_ir = self.irs[-1]
            if last_ir:
                if isinstance(last_ir, Return):
                    for r in last_ir.read:
                        if r.type == ElementaryType('bool'):
                            return True
        return False

    # endregion
    ###################################################################################
    ###################################################################################
    # region EVM
    ###################################################################################
    ###################################################################################

    @property
    def inline_asm(self):
        return self._asm_source_code

    def add_inline_asm(self, asm):
        self._asm_source_code = asm

    # endregion
    ###################################################################################
    ###################################################################################
    # region Graph
    ###################################################################################
    ###################################################################################

    def add_father(self, father):
        """ Add a father node

        Args:
            father: father to add
        """
        self._fathers.append(father)

    def set_fathers(self, fathers):
        """ Set the father nodes

        Args:
            fathers: list of fathers to add
        """
        self._fathers = fathers

    @property
    def fathers(self):
        """ Returns the father nodes

        Returns:
            list(Node): list of fathers
        """
        return list(self._fathers)

    def remove_father(self, father):
        """ Remove the father node. Do nothing if the node is not a father

        Args:
            fathers: list of fathers to add
        """
        self._fathers = [x for x in self._fathers if x.node_id != father.node_id]

    def remove_son(self, son):
        """ Remove the son node. Do nothing if the node is not a son

        Args:
            fathers: list of fathers to add
        """
        self._sons = [x for x in self._sons if x.node_id != son.node_id]

    def add_son(self, son):
        """ Add a son node

        Args:
            son: son to add
        """
        self._sons.append(son)

    def set_sons(self, sons):
        """ Set the son nodes

        Args:
            sons: list of fathers to add
        """
        self._sons = sons

    @property
    def sons(self):
        """ Returns the son nodes

        Returns:
            list(Node): list of sons
        """
        return list(self._sons)

    @property
    def son_true(self) -> Optional["Node"]:
        if self.type == NodeType.IF:
            return self._sons[0]
        else:
            return None

    @property
    def son_false(self) -> Optional["Node"]:
        if self.type == NodeType.IF and len(self._sons) >= 1:
            return self._sons[1]
        else:
            return None

    # endregion
    ###################################################################################
    ###################################################################################
    # region SlithIR
    ###################################################################################
    ###################################################################################

    @property
    def irs(self):
        """ Returns the slithIR representation

        return
            list(slithIR.Operation)
        """
        return self._irs

    @property
    def irs_ssa(self):
        """ Returns the slithIR representation with SSA

        return
            list(slithIR.Operation)
        """
        return self._irs_ssa

    @irs_ssa.setter
    def irs_ssa(self, irs):
        self._irs_ssa = irs

    def add_ssa_ir(self, ir):
        '''
            Use to place phi operation
        '''
        ir.set_node(self)
        self._irs_ssa.append(ir)


    def slithir_generation(self):
        if self.expression:
            expression = self.expression
            self._irs = convert_expression(expression, self)

        self._find_read_write_call()

    @staticmethod
    def _is_non_slithir_var(var):
        return not isinstance(var, (Constant, IndexVariable, TemporaryVariable, TupleVariable))

    @staticmethod
    def _is_valid_slithir_var(var):
        return isinstance(var, (IndexVariable, TemporaryVariable, TupleVariable))

    # endregion
    ###################################################################################
    ###################################################################################
    # region Dominators
    ###################################################################################
    ###################################################################################

    @property
    def dominators(self):
        '''
            Returns:
                set(Node)
        '''
        return self._dominators

    @property
    def immediate_dominator(self):
        '''
            Returns:
                Node or None
        '''
        return self._immediate_dominator

    @property
    def dominance_frontier(self):
        '''
            Returns:
                set(Node)
        '''
        return self._dominance_frontier

    @property
    def dominator_successors(self):
        return self._dom_successors

    @dominators.setter
    def dominators(self, dom):
        self._dominators = dom

    @immediate_dominator.setter
    def immediate_dominator(self, idom):
        self._immediate_dominator = idom

    @dominance_frontier.setter
    def dominance_frontier(self, dom):
        self._dominance_frontier = dom

    @property
    def dominance_exploration_ordered(self):
        """
        Sorted list of all the nodes to explore to follow the dom
        :return: list(nodes)
        """
        # Explore direct dominance
        to_explore = sorted(list(self.dominator_successors), key=lambda x: x.node_id)

        # Explore dominance frontier
        # The frontier is the limit where this node dominates
        # We need to explore it because the sub of the direct dominance
        # Might not be dominator of their own sub
        to_explore += sorted(list(self.dominance_frontier), key=lambda x: x.node_id)
        return to_explore

    # endregion
    ###################################################################################
    ###################################################################################
    # region Phi operation
    ###################################################################################
    ###################################################################################

    @property
    def phi_origins_local_variables(self):
        return self._phi_origins_local_variables

    @property
    def phi_origins_state_variables(self):
        return self._phi_origins_state_variables

    @property
    def phi_origin_member_variables(self):
        return self._phi_origins_member_variables

    def add_phi_origin_local_variable(self, variable, node):
        if variable.name not in self._phi_origins_local_variables:
            self._phi_origins_local_variables[variable.name] = (variable, set())
        (v, nodes) = self._phi_origins_local_variables[variable.name]
        assert v == variable
        nodes.add(node)

    def add_phi_origin_state_variable(self, variable, node):
        if variable.canonical_name not in self._phi_origins_state_variables:
            self._phi_origins_state_variables[variable.canonical_name] = (variable, set())
        (v, nodes) = self._phi_origins_state_variables[variable.canonical_name]
        assert v == variable
        nodes.add(node)

<<<<<<< HEAD
    def add_phi_origin_member_variable(self, variable, node):
        if variable.name not in self._phi_origins_member_variables:
            self._phi_origins_member_variables[variable.name] = (variable, set())
        (v, nodes) = self._phi_origins_member_variables[variable.name]
        assert v == variable
        nodes.add(node)




=======
>>>>>>> 52520809
    # endregion
    ###################################################################################
    ###################################################################################
    # region Analyses
    ###################################################################################
    ###################################################################################

    def _find_read_write_call(self):

        for ir in self.irs:

            self._slithir_vars |= set([v for v in ir.read if self._is_valid_slithir_var(v)])
            if isinstance(ir, OperationWithLValue):
                var = ir.lvalue
                if var and self._is_valid_slithir_var(var):
                    self._slithir_vars.add(var)

            if not isinstance(ir, (Phi, Index, AccessMember)):
                self._vars_read += [v for v in ir.read if self._is_non_slithir_var(v)]
                for var in ir.read:
                    if isinstance(var, (IndexVariable, MemberVariable)):
                        self._vars_read.append(var.points_to_origin)
            elif isinstance(ir, (AccessMember, Index)):
                var = ir.variable_left if isinstance(ir, AccessMember) else ir.variable_right
                if self._is_non_slithir_var(var):
                    self._vars_read.append(var)
                if isinstance(var, (IndexVariable, MemberVariable)):
                    origin = var.points_to_origin
                    if self._is_non_slithir_var(origin):
                        self._vars_read.append(origin)

            if isinstance(ir, OperationWithLValue):
                if isinstance(ir, (Index, AccessMember, Length, Balance)):
                    continue  # Don't consider Member and Index operations -> ReferenceVariable
                var = ir.lvalue
                if isinstance(var, (IndexVariable, MemberVariable)):
                    var = var.points_to_origin
                if var and self._is_non_slithir_var(var):
                    self._vars_written.append(var)

            if isinstance(ir, InternalCall):
                self._internal_calls.append(ir.function)
            if isinstance(ir, SolidityCall):
                # TODO: consider removing dependancy of solidity_call to internal_call
                self._solidity_calls.append(ir.function)
                self._internal_calls.append(ir.function)
            if isinstance(ir, LowLevelCall):
                assert isinstance(ir.destination, (Variable, SolidityVariable))
                self._low_level_calls.append((ir.destination, ir.function_name.value))
            elif isinstance(ir, HighLevelCall) and not isinstance(ir, LibraryCall):
                if isinstance(ir.destination.type, Contract):
                    self._high_level_calls.append((ir.destination.type, ir.function))
                elif ir.destination == SolidityVariable('this'):
                    self._high_level_calls.append((self.function.contract, ir.function))
                else:
                    try:
                        self._high_level_calls.append((ir.destination.type.type, ir.function))
                    except AttributeError:
                        raise SlitherException(
                            f'Function not found on {ir}. Please try compiling with a recent Solidity version.')
            elif isinstance(ir, LibraryCall):
                assert isinstance(ir.destination, Contract)
                self._high_level_calls.append((ir.destination, ir.function))
                self._library_calls.append((ir.destination, ir.function))

        self._vars_read = list(set(self._vars_read))
        self._state_vars_read = [v for v in self._vars_read if isinstance(v, StateVariable)]
        self._local_vars_read = [v for v in self._vars_read if isinstance(v, LocalVariable)]
        self._solidity_vars_read = [v for v in self._vars_read if isinstance(v, SolidityVariable)]
        self._vars_written = list(set(self._vars_written))
        self._state_vars_written = [v for v in self._vars_written if isinstance(v, StateVariable)]
        self._local_vars_written = [v for v in self._vars_written if isinstance(v, LocalVariable)]
        self._internal_calls = list(set(self._internal_calls))
        self._solidity_calls = list(set(self._solidity_calls))
        self._high_level_calls = list(set(self._high_level_calls))
        self._library_calls = list(set(self._library_calls))
        self._low_level_calls = list(set(self._low_level_calls))

    @staticmethod
    def _convert_ssa(v):
        if isinstance(v, StateIRVariable):
            contract = v.contract
            non_ssa_var = contract.get_state_variable_from_name(v.name)
            return non_ssa_var
        assert isinstance(v, LocalIRVariable)
        function = v.function
        non_ssa_var = function.get_local_variable_from_name(v.name)
        return non_ssa_var

    def update_read_write_using_ssa(self):
        if not self.expression:
            return
        for ir in self.irs_ssa:
            if isinstance(ir, (PhiCallback)):
                continue
            if not isinstance(ir, (Phi, Index, AccessMember)):
                self._ssa_vars_read += [v for v in ir.read if isinstance(v,
                                                                         (StateIRVariable,
                                                                          LocalIRVariable))]
                for var in ir.read:
                    if isinstance(var, (IndexVariable, MemberVariable)):
                        origin = var.points_to_origin
                        if isinstance(origin, (StateIRVariable, LocalIRVariable)):
                            self._ssa_vars_read.append(origin)

            elif isinstance(ir, (AccessMember, Index)):
                if isinstance(ir.variable_right, (StateIRVariable, LocalIRVariable)):
                    self._ssa_vars_read.append(ir.variable_right)
                if isinstance(ir.variable_right, (IndexVariable, MemberVariable)):
                    origin = ir.variable_right.points_to_origin
                    if isinstance(origin, (StateIRVariable, LocalIRVariable)):
                        self._ssa_vars_read.append(origin)

            if isinstance(ir, OperationWithLValue):
                if isinstance(ir, (Index, AccessMember, Length, Balance)):
                    continue  # Don't consider Member and Index operations -> ReferenceVariable
                var = ir.lvalue
                if isinstance(var, (IndexVariable, MemberVariable)):
                    var = var.points_to_origin
                # Only store non-slithIR variables
                if var and isinstance(var, (StateIRVariable, LocalIRVariable)):
                    if isinstance(ir, (PhiCallback)):
                        continue
                    self._ssa_vars_written.append(var)
        self._ssa_vars_read = list(set(self._ssa_vars_read))
        self._ssa_state_vars_read = [v for v in self._ssa_vars_read if isinstance(v, StateVariable)]
        self._ssa_local_vars_read = [v for v in self._ssa_vars_read if isinstance(v, LocalVariable)]
        self._ssa_vars_written = list(set(self._ssa_vars_written))
        self._ssa_state_vars_written = [v for v in self._ssa_vars_written if isinstance(v, StateVariable)]
        self._ssa_local_vars_written = [v for v in self._ssa_vars_written if isinstance(v, LocalVariable)]

        vars_read = [self._convert_ssa(x) for x in self._ssa_vars_read]
        vars_written = [self._convert_ssa(x) for x in self._ssa_vars_written]

        self._vars_read += [v for v in vars_read if v not in self._vars_read]
        self._state_vars_read = [v for v in self._vars_read if isinstance(v, StateVariable)]
        self._local_vars_read = [v for v in self._vars_read if isinstance(v, LocalVariable)]

        self._vars_written += [v for v in vars_written if v not in self._vars_written]
        self._state_vars_written = [v for v in self._vars_written if isinstance(v, StateVariable)]
        self._local_vars_written = [v for v in self._vars_written if isinstance(v, LocalVariable)]

    # endregion
    ###################################################################################
    ###################################################################################
    # region Built in definitions
    ###################################################################################
    ###################################################################################

    def __str__(self):
        txt = NodeType.str(self._node_type) + ' ' + str(self.expression)
        return txt

    # endregion<|MERGE_RESOLUTION|>--- conflicted
+++ resolved
@@ -795,7 +795,6 @@
         assert v == variable
         nodes.add(node)
 
-<<<<<<< HEAD
     def add_phi_origin_member_variable(self, variable, node):
         if variable.name not in self._phi_origins_member_variables:
             self._phi_origins_member_variables[variable.name] = (variable, set())
@@ -806,8 +805,6 @@
 
 
 
-=======
->>>>>>> 52520809
     # endregion
     ###################################################################################
     ###################################################################################
