--- conflicted
+++ resolved
@@ -76,12 +76,8 @@
         self._custom_errors: Dict[str, "CustomErrorContract"] = {}
 
         # The only str is "*"
-<<<<<<< HEAD
-        self._using_for: Dict[Union[str, Type], List[str]] = {}
-        self._using_for_src: Dict[Union[str, Type], List[Tuple[str, "StructureContract"]]] = {}
-=======
         self._using_for: Dict[Union[str, Type], List[Type]] = {}
->>>>>>> f962d6c4
+        self._using_for_src: Dict[Union[str, Type], List[Tuple[Type, "StructureContract"]]] = {}
         self._kind: Optional[str] = None
         self._is_interface: bool = False
 
