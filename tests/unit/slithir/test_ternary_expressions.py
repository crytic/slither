from pathlib import Path
from slither import Slither
from slither.core.cfg.node import NodeType
<<<<<<< HEAD
from slither.slithir.operations.unpack import Unpack
from slither.slithir.operations import Assignment
from slither.core.expressions import AssignmentOperation, TupleExpression
=======
from slither.slithir.operations import Assignment, Unpack
from slither.core.expressions import (
    AssignmentOperation,
    TupleExpression,
    NewElementaryType,
    CallExpression,
)
>>>>>>> 9da51fff


TEST_DATA_DIR = Path(__file__).resolve().parent / "test_data"
# pylint: disable=too-many-nested-blocks
def test_ternary_conversions(solc_binary_path) -> None:
    """This tests that true and false sons define the same number of variables that the father node declares"""
    solc_path = solc_binary_path("0.8.0")
    slither = Slither(Path(TEST_DATA_DIR, "ternary_expressions.sol").as_posix(), solc=solc_path)
<<<<<<< HEAD
    contract = next(c for c in slither.contracts if c.name == "C")
    for function in contract.functions:
        vars_declared = 0
        vars_assigned = 0
        for node in function.nodes:
            if node.type in [NodeType.IF, NodeType.IFLOOP]:

                # Iterate over true and false son
                for inner_node in node.sons:
                    # Count all variables declared
                    expression = inner_node.expression
                    if isinstance(expression, AssignmentOperation):
                        var_expr = expression.expression_left
                        # Only tuples declare more than one var
                        if isinstance(var_expr, TupleExpression):
                            vars_declared += len(var_expr.expressions)
                        else:
                            vars_declared += 1

                    for ir in inner_node.irs:
                        # Count all variables defined
                        if isinstance(ir, Assignment):
                            vars_assigned += 1

            assert vars_declared == vars_assigned


def test_ternary_tuple(solc_binary_path) -> None:
    """
    Test that in the ternary liftings of an assignment of the form `(z, ) = ...`,
    we obtain `z` from an unpack operation in both lifitings
    """
    solc_path = solc_binary_path("0.8.0")
    slither = Slither(Path(TEST_DATA_DIR, "ternary_expressions.sol").as_posix(), solc=solc_path)
    contract = next(c for c in slither.contracts if c.name == "D")
    fn = next(f for f in contract.functions if f.name == "a")

    if_nodes = [n for n in fn.nodes if n.type == NodeType.IF]
    assert len(if_nodes) == 1

    if_node = if_nodes[0]
    assert isinstance(if_node.son_true.expression, AssignmentOperation)
    assert (
        len([ir for ir in if_node.son_true.all_slithir_operations() if isinstance(ir, Unpack)]) == 1
    )
    assert (
        len([ir for ir in if_node.son_false.all_slithir_operations() if isinstance(ir, Unpack)])
        == 1
    )
=======
    for contract in slither.contracts:
        if not contract.is_signature_only:
            for function in contract.functions:
                vars_declared = 0
                vars_assigned = 0
                for node in function.nodes:
                    if node.type in [NodeType.IF, NodeType.IFLOOP]:

                        # Iterate over true and false son
                        for inner_node in node.sons:
                            # Count all variables declared
                            expression = inner_node.expression
                            if isinstance(
                                expression, (AssignmentOperation, NewElementaryType, CallExpression)
                            ):
                                var_expr = expression.expression_left
                                # Only tuples declare more than one var
                                if isinstance(var_expr, TupleExpression):
                                    vars_declared += len(var_expr.expressions)
                                else:
                                    vars_declared += 1

                            for ir in inner_node.irs:
                                # Count all variables defined
                                if isinstance(ir, (Assignment, Unpack)):
                                    vars_assigned += 1
                assert vars_declared == vars_assigned and vars_assigned != 0
>>>>>>> 9da51fff
<|MERGE_RESOLUTION|>--- conflicted
+++ resolved
@@ -1,11 +1,9 @@
 from pathlib import Path
 from slither import Slither
 from slither.core.cfg.node import NodeType
-<<<<<<< HEAD
 from slither.slithir.operations.unpack import Unpack
 from slither.slithir.operations import Assignment
 from slither.core.expressions import AssignmentOperation, TupleExpression
-=======
 from slither.slithir.operations import Assignment, Unpack
 from slither.core.expressions import (
     AssignmentOperation,
@@ -13,7 +11,6 @@
     NewElementaryType,
     CallExpression,
 )
->>>>>>> 9da51fff
 
 
 TEST_DATA_DIR = Path(__file__).resolve().parent / "test_data"
@@ -22,7 +19,6 @@
     """This tests that true and false sons define the same number of variables that the father node declares"""
     solc_path = solc_binary_path("0.8.0")
     slither = Slither(Path(TEST_DATA_DIR, "ternary_expressions.sol").as_posix(), solc=solc_path)
-<<<<<<< HEAD
     contract = next(c for c in slither.contracts if c.name == "C")
     for function in contract.functions:
         vars_declared = 0
@@ -34,7 +30,9 @@
                 for inner_node in node.sons:
                     # Count all variables declared
                     expression = inner_node.expression
-                    if isinstance(expression, AssignmentOperation):
+                    if isinstance(
+                        expression, (AssignmentOperation, NewElementaryType, CallExpression)
+                    ):
                         var_expr = expression.expression_left
                         # Only tuples declare more than one var
                         if isinstance(var_expr, TupleExpression):
@@ -44,10 +42,9 @@
 
                     for ir in inner_node.irs:
                         # Count all variables defined
-                        if isinstance(ir, Assignment):
+                        if isinstance(ir, (Assignment, Unpack)):
                             vars_assigned += 1
-
-            assert vars_declared == vars_assigned
+        assert vars_declared == vars_assigned and vars_assigned != 0
 
 
 def test_ternary_tuple(solc_binary_path) -> None:
@@ -71,33 +68,4 @@
     assert (
         len([ir for ir in if_node.son_false.all_slithir_operations() if isinstance(ir, Unpack)])
         == 1
-    )
-=======
-    for contract in slither.contracts:
-        if not contract.is_signature_only:
-            for function in contract.functions:
-                vars_declared = 0
-                vars_assigned = 0
-                for node in function.nodes:
-                    if node.type in [NodeType.IF, NodeType.IFLOOP]:
-
-                        # Iterate over true and false son
-                        for inner_node in node.sons:
-                            # Count all variables declared
-                            expression = inner_node.expression
-                            if isinstance(
-                                expression, (AssignmentOperation, NewElementaryType, CallExpression)
-                            ):
-                                var_expr = expression.expression_left
-                                # Only tuples declare more than one var
-                                if isinstance(var_expr, TupleExpression):
-                                    vars_declared += len(var_expr.expressions)
-                                else:
-                                    vars_declared += 1
-
-                            for ir in inner_node.irs:
-                                # Count all variables defined
-                                if isinstance(ir, (Assignment, Unpack)):
-                                    vars_assigned += 1
-                assert vars_declared == vars_assigned and vars_assigned != 0
->>>>>>> 9da51fff
+    )