ERROR:root:Error in tests/uninitialized_storage_pointer.sol
ERROR:root:Traceback (most recent call last):
  File "/home/monty/Private/tob/tools/crytic-compile/crytic_compile/platform/solc.py", line 189, in _run_solc
    ret = json.loads(stdout)
  File "/usr/lib/python3.6/json/__init__.py", line 354, in loads
    return _default_decoder.decode(s)
  File "/usr/lib/python3.6/json/decoder.py", line 339, in decode
    obj, end = self.raw_decode(s, idx=_w(s, 0).end())
  File "/usr/lib/python3.6/json/decoder.py", line 357, in raw_decode
    raise JSONDecodeError("Expecting value", s, err.value) from None
json.decoder.JSONDecodeError: Expecting value: line 1 column 1 (char 0)

During handling of the above exception, another exception occurred:

Traceback (most recent call last):
<<<<<<< HEAD
  File "/home/monty/Private/tob/tools/slither-public/slither/slither.py", line 56, in __init__
=======
  File "/home/travis/build/crytic/slither/slither/slither.py", line 55, in __init__
>>>>>>> 43534511
    crytic_compile = CryticCompile(contract, **kwargs)
  File "/home/monty/Private/tob/tools/crytic-compile/crytic_compile/crytic_compile.py", line 68, in __init__
    self._compile(target, **kwargs)
  File "/home/monty/Private/tob/tools/crytic-compile/crytic_compile/crytic_compile.py", line 590, in _compile
    self._platform.compile(self, target, **kwargs)
  File "/home/monty/Private/tob/tools/crytic-compile/crytic_compile/platform/solc.py", line 33, in compile
    working_dir=solc_working_dir)
  File "/home/monty/Private/tob/tools/crytic-compile/crytic_compile/platform/solc.py", line 192, in _run_solc
    raise InvalidCompilation(f'Invalid solc compilation {stderr}')
crytic_compile.platform.exceptions.InvalidCompilation: Invalid solc compilation tests/uninitialized_storage_pointer.sol:7:5: Error: No visibility specified. Did you intend to add "public"?
    function func() {
    ^ (Relevant source part starts here and spans across multiple lines).
tests/uninitialized_storage_pointer.sol:1:1: Warning: Source file does not specify required compiler version! Consider adding "pragma solidity ^0.5.1;"
contract Uninitialized{
^ (Relevant source part starts here and spans across multiple lines).
tests/uninitialized_storage_pointer.sol:8:9: Error: Data location must be "storage" or "memory" for variable, but none was given.
        St st; // non init, but never read so its fine
        ^---^
tests/uninitialized_storage_pointer.sol:10:9: Error: Data location must be "storage" or "memory" for variable, but none was given.
        St st_bug;
        ^-------^


During handling of the above exception, another exception occurred:

Traceback (most recent call last):
<<<<<<< HEAD
  File "/home/monty/Private/tob/tools/slither-public/slither/__main__.py", line 558, in main_impl
    (results, number_contracts) = process(filename, args, detector_classes, printer_classes)
  File "/home/monty/Private/tob/tools/slither-public/slither/__main__.py", line 51, in process
    **vars(args))
  File "/home/monty/Private/tob/tools/slither-public/slither/slither.py", line 59, in __init__
=======
  File "/home/travis/build/crytic/slither/slither/__main__.py", line 520, in main_impl
    (results, number_contracts) = process(filename, args, detector_classes, printer_classes)
  File "/home/travis/build/crytic/slither/slither/__main__.py", line 52, in process
    **vars(args))
  File "/home/travis/build/crytic/slither/slither/slither.py", line 58, in __init__
>>>>>>> 43534511
    raise SlitherError('Invalid compilation: '+e)
TypeError: must be str, not InvalidCompilation
<|MERGE_RESOLUTION|>--- conflicted
+++ resolved
@@ -1,61 +1,5 @@
-ERROR:root:Error in tests/uninitialized_storage_pointer.sol
-ERROR:root:Traceback (most recent call last):
-  File "/home/monty/Private/tob/tools/crytic-compile/crytic_compile/platform/solc.py", line 189, in _run_solc
-    ret = json.loads(stdout)
-  File "/usr/lib/python3.6/json/__init__.py", line 354, in loads
-    return _default_decoder.decode(s)
-  File "/usr/lib/python3.6/json/decoder.py", line 339, in decode
-    obj, end = self.raw_decode(s, idx=_w(s, 0).end())
-  File "/usr/lib/python3.6/json/decoder.py", line 357, in raw_decode
-    raise JSONDecodeError("Expecting value", s, err.value) from None
-json.decoder.JSONDecodeError: Expecting value: line 1 column 1 (char 0)
-
-During handling of the above exception, another exception occurred:
-
-Traceback (most recent call last):
-<<<<<<< HEAD
-  File "/home/monty/Private/tob/tools/slither-public/slither/slither.py", line 56, in __init__
-=======
-  File "/home/travis/build/crytic/slither/slither/slither.py", line 55, in __init__
->>>>>>> 43534511
-    crytic_compile = CryticCompile(contract, **kwargs)
-  File "/home/monty/Private/tob/tools/crytic-compile/crytic_compile/crytic_compile.py", line 68, in __init__
-    self._compile(target, **kwargs)
-  File "/home/monty/Private/tob/tools/crytic-compile/crytic_compile/crytic_compile.py", line 590, in _compile
-    self._platform.compile(self, target, **kwargs)
-  File "/home/monty/Private/tob/tools/crytic-compile/crytic_compile/platform/solc.py", line 33, in compile
-    working_dir=solc_working_dir)
-  File "/home/monty/Private/tob/tools/crytic-compile/crytic_compile/platform/solc.py", line 192, in _run_solc
-    raise InvalidCompilation(f'Invalid solc compilation {stderr}')
-crytic_compile.platform.exceptions.InvalidCompilation: Invalid solc compilation tests/uninitialized_storage_pointer.sol:7:5: Error: No visibility specified. Did you intend to add "public"?
-    function func() {
-    ^ (Relevant source part starts here and spans across multiple lines).
-tests/uninitialized_storage_pointer.sol:1:1: Warning: Source file does not specify required compiler version! Consider adding "pragma solidity ^0.5.1;"
-contract Uninitialized{
-^ (Relevant source part starts here and spans across multiple lines).
-tests/uninitialized_storage_pointer.sol:8:9: Error: Data location must be "storage" or "memory" for variable, but none was given.
-        St st; // non init, but never read so its fine
-        ^---^
-tests/uninitialized_storage_pointer.sol:10:9: Error: Data location must be "storage" or "memory" for variable, but none was given.
-        St st_bug;
-        ^-------^
-
-
-During handling of the above exception, another exception occurred:
-
-Traceback (most recent call last):
-<<<<<<< HEAD
-  File "/home/monty/Private/tob/tools/slither-public/slither/__main__.py", line 558, in main_impl
-    (results, number_contracts) = process(filename, args, detector_classes, printer_classes)
-  File "/home/monty/Private/tob/tools/slither-public/slither/__main__.py", line 51, in process
-    **vars(args))
-  File "/home/monty/Private/tob/tools/slither-public/slither/slither.py", line 59, in __init__
-=======
-  File "/home/travis/build/crytic/slither/slither/__main__.py", line 520, in main_impl
-    (results, number_contracts) = process(filename, args, detector_classes, printer_classes)
-  File "/home/travis/build/crytic/slither/slither/__main__.py", line 52, in process
-    **vars(args))
-  File "/home/travis/build/crytic/slither/slither/slither.py", line 58, in __init__
->>>>>>> 43534511
-    raise SlitherError('Invalid compilation: '+e)
-TypeError: must be str, not InvalidCompilation
+INFO:Detectors:[91m
+st_bug in Uninitialized.func (tests/uninitialized_storage_pointer.sol#10) is a storage variable never initialiazed
+Reference: https://github.com/crytic/slither/wiki/Detector-Documentation#uninitialized-storage-variables[0m
+INFO:Slither:[93m/home/travis/build/crytic/slither/scripts/../tests/expected_json/uninitialized_storage_pointer.uninitialized-storage.json exists already, the overwrite is prevented[0m
+INFO:Slither:tests/uninitialized_storage_pointer.sol analyzed (1 contracts), 1 result(s) found