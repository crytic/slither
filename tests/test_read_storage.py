import json
<<<<<<< HEAD
=======
import os
import re
import shutil
import subprocess
from time import sleep
from typing import Generator
>>>>>>> 096769b8

import pytest
from deepdiff import DeepDiff
from web3 import Web3
from web3.contract import Contract

from slither import Slither
from slither.tools.read_storage import SlitherReadStorage

<<<<<<< HEAD
try:
    from web3.contract import Contract
except ImportError:
    print("ERROR: in order to use slither-read-storage, you need to install web3")
    print("$ pip3 install web3 --user\n")
    sys.exit(-1)

=======
>>>>>>> 096769b8
SLITHER_ROOT = os.path.dirname(os.path.dirname(os.path.abspath(__file__)))
STORAGE_TEST_ROOT = os.path.join(SLITHER_ROOT, "tests", "storage-layout")


def get_source_file(file_path) -> str:
    with open(file_path, "r", encoding="utf8") as f:
        source = f.read()

    return source


def deploy_contract(w3, ganache, contract_bin, contract_abi) -> Contract:
    """Deploy contract to the local ganache network"""
    signed_txn = w3.eth.account.sign_transaction(
        dict(
            nonce=w3.eth.get_transaction_count(ganache.eth_address),
            maxFeePerGas=20000000000,
            maxPriorityFeePerGas=1,
            gas=15000000,
            to=b"",
            data="0x" + contract_bin,
            chainId=1,
        ),
        ganache.eth_privkey,
    )
    tx_hash = w3.eth.send_raw_transaction(signed_txn.rawTransaction)
    address = w3.eth.get_transaction_receipt(tx_hash)["contractAddress"]
    contract = w3.eth.contract(address, abi=contract_abi)
    return contract


# pylint: disable=too-many-locals
@pytest.mark.usefixtures("web3", "ganache")
def test_read_storage(web3, ganache) -> None:
    assert web3.is_connected()
    bin_path = os.path.join(STORAGE_TEST_ROOT, "StorageLayout.bin")
    abi_path = os.path.join(STORAGE_TEST_ROOT, "StorageLayout.abi")
    bytecode = get_source_file(bin_path)
    abi = get_source_file(abi_path)
    contract = deploy_contract(web3, ganache, bytecode, abi)
    contract.functions.store().transact({"from": ganache.eth_address})
    address = contract.address

    sl = Slither(os.path.join(STORAGE_TEST_ROOT, "storage_layout-0.8.10.sol"))
    contracts = sl.contracts

    srs = SlitherReadStorage(contracts, 100)
    srs.rpc = ganache.provider
    srs.storage_address = address
    srs.get_all_storage_variables()
    srs.get_storage_layout()
    srs.walk_slot_info(srs.get_slot_values)
    with open("storage_layout.json", "w", encoding="utf-8") as file:
        slot_infos_json = srs.to_json()
        json.dump(slot_infos_json, file, indent=4)

    expected_file = os.path.join(STORAGE_TEST_ROOT, "TEST_storage_layout.json")
    actual_file = os.path.join(SLITHER_ROOT, "storage_layout.json")

    with open(expected_file, "r", encoding="utf8") as f:
        expected = json.load(f)
    with open(actual_file, "r", encoding="utf8") as f:
        actual = json.load(f)

    diff = DeepDiff(expected, actual, ignore_order=True, verbose_level=2, view="tree")
    if diff:
        for change in diff.get("values_changed", []):
            path_list = re.findall(r"\['(.*?)'\]", change.path())
            path = "_".join(path_list)
            with open(f"{path}_expected.txt", "w", encoding="utf8") as f:
                f.write(str(change.t1))
            with open(f"{path}_actual.txt", "w", encoding="utf8") as f:
                f.write(str(change.t2))

    assert not diff<|MERGE_RESOLUTION|>--- conflicted
+++ resolved
@@ -1,13 +1,6 @@
+import re
+import os
 import json
-<<<<<<< HEAD
-=======
-import os
-import re
-import shutil
-import subprocess
-from time import sleep
-from typing import Generator
->>>>>>> 096769b8
 
 import pytest
 from deepdiff import DeepDiff
@@ -17,16 +10,6 @@
 from slither import Slither
 from slither.tools.read_storage import SlitherReadStorage
 
-<<<<<<< HEAD
-try:
-    from web3.contract import Contract
-except ImportError:
-    print("ERROR: in order to use slither-read-storage, you need to install web3")
-    print("$ pip3 install web3 --user\n")
-    sys.exit(-1)
-
-=======
->>>>>>> 096769b8
 SLITHER_ROOT = os.path.dirname(os.path.dirname(os.path.abspath(__file__)))
 STORAGE_TEST_ROOT = os.path.join(SLITHER_ROOT, "tests", "storage-layout")
 
