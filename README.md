# Slither, the Solidity source analyzer
<img src="./logo.png" alt="Logo" width="500"/>

[![Build Status](https://img.shields.io/github/workflow/status/crytic/slither/CI/master)](https://github.com/crytic/slither/actions?query=workflow%3ACI)
[![Slack Status](https://empireslacking.herokuapp.com/badge.svg)](https://empireslacking.herokuapp.com)
[![PyPI version](https://badge.fury.io/py/slither-analyzer.svg)](https://badge.fury.io/py/slither-analyzer)

Slither is a Solidity static analysis framework written in Python 3. It runs a suite of vulnerability detectors, prints visual information about contract details, and provides an API to easily write custom analyses. Slither enables developers to find vulnerabilities, enhance their code comprehension, and quickly prototype custom analyses.

- [Features](#features)
- [Bugs and Optimizations Detection](#bugs-and-optimizations-detection)
- [Printers](#printers)
- [Tools](#tools)
- [How to Install](#how-to-install)
- [Getting Help](#getting-help)
- [Publications](#publications)

## Features

* Detects vulnerable Solidity code with low false positives (see the list of [trophies](./trophies.md))
* Identifies where the error condition occurs in the source code
* Easily integrates into continuous integration and Truffle builds
* Built-in 'printers' quickly report crucial contract information
* Detector API to write custom analyses in Python
* Ability to analyze contracts written with Solidity >= 0.4
* Intermediate representation ([SlithIR](https://github.com/trailofbits/slither/wiki/SlithIR)) enables simple, high-precision analyses
* Correctly parses 99.9% of all public Solidity code
* Average execution time of less than 1 second per contract


## Bugs and Optimizations Detection

Run Slither on a Truffle/Embark/Dapp/Etherlime/Hardhat application:
```bash
slither .
```

Run Slither on a single file:
```bash
slither tests/uninitialized.sol
```

### Integration
- For GitHub action integration, use [slither-action](https://github.com/marketplace/actions/slither-action).
- To generate a Markdown report, use `slither [target] --checklist`.
- To generate a Markdown with GitHub source code highlighting, use `slither [target] --checklist --markdown-root https://github.com/ORG/REPO/blob/COMMIT/` (replace `ORG`, `REPO`, `COMMIT`)

Use [solc-select](https://github.com/crytic/solc-select) if your contracts require older versions of solc. For additional configuration, see the [usage](https://github.com/trailofbits/slither/wiki/Usage) documentation.

### Detectors


Num | Detector | What it Detects | Impact | Confidence
--- | --- | --- | --- | ---
1 | `abiencoderv2-array` | [Storage abiencoderv2 array](https://github.com/crytic/slither/wiki/Detector-Documentation#storage-abiencoderv2-array) | High | High
2 | `array-by-reference` | [Modifying storage array by value](https://github.com/crytic/slither/wiki/Detector-Documentation#modifying-storage-array-by-value) | High | High
3 | `incorrect-shift` | [The order of parameters in a shift instruction is incorrect.](https://github.com/crytic/slither/wiki/Detector-Documentation#shift-parameter-mixup) | High | High
4 | `multiple-constructors` | [Multiple constructor schemes](https://github.com/crytic/slither/wiki/Detector-Documentation#multiple-constructor-schemes) | High | High
5 | `name-reused` | [Contract's name reused](https://github.com/crytic/slither/wiki/Detector-Documentation#name-reused) | High | High
6 | `public-mappings-nested` | [Public mappings with nested variables](https://github.com/crytic/slither/wiki/Detector-Documentation#public-mappings-with-nested-variables) | High | High
7 | `rtlo` | [Right-To-Left-Override control character is used](https://github.com/crytic/slither/wiki/Detector-Documentation#right-to-left-override-character) | High | High
8 | `shadowing-state` | [State variables shadowing](https://github.com/crytic/slither/wiki/Detector-Documentation#state-variable-shadowing) | High | High
9 | `suicidal` | [Functions allowing anyone to destruct the contract](https://github.com/crytic/slither/wiki/Detector-Documentation#suicidal) | High | High
10 | `uninitialized-state` | [Uninitialized state variables](https://github.com/crytic/slither/wiki/Detector-Documentation#uninitialized-state-variables) | High | High
11 | `uninitialized-storage` | [Uninitialized storage variables](https://github.com/crytic/slither/wiki/Detector-Documentation#uninitialized-storage-variables) | High | High
12 | `unprotected-upgrade` | [Unprotected upgradeable contract](https://github.com/crytic/slither/wiki/Detector-Documentation#unprotected-upgradeable-contract) | High | High
13 | `arbitrary-send` | [Functions that send Ether to arbitrary destinations](https://github.com/crytic/slither/wiki/Detector-Documentation#functions-that-send-ether-to-arbitrary-destinations) | High | Medium
14 | `controlled-array-length` | [Tainted array length assignment](https://github.com/crytic/slither/wiki/Detector-Documentation#array-length-assignment) | High | Medium
15 | `controlled-delegatecall` | [Controlled delegatecall destination](https://github.com/crytic/slither/wiki/Detector-Documentation#controlled-delegatecall) | High | Medium
16 | `delegatecall-loop` | [Payable functions using `delegatecall` inside a loop](https://github.com/crytic/slither/wiki/Detector-Documentation/#payable-functions-using-delegatecall-inside-a-loop) | High | Medium
17 | `msg-value-loop` | [msg.value inside a loop](https://github.com/crytic/slither/wiki/Detector-Documentation/#msgvalue-inside-a-loop) | High | Medium
18 | `reentrancy-eth` | [Reentrancy vulnerabilities (theft of ethers)](https://github.com/crytic/slither/wiki/Detector-Documentation#reentrancy-vulnerabilities) | High | Medium
19 | `storage-array` | [Signed storage integer array compiler bug](https://github.com/crytic/slither/wiki/Detector-Documentation#storage-signed-integer-array) | High | Medium
20 | `unchecked-transfer` | [Unchecked tokens transfer](https://github.com/crytic/slither/wiki/Detector-Documentation#unchecked-transfer) | High | Medium
21 | `weak-prng` | [Weak PRNG](https://github.com/crytic/slither/wiki/Detector-Documentation#weak-PRNG) | High | Medium
22 | `enum-conversion` | [Detect dangerous enum conversion](https://github.com/crytic/slither/wiki/Detector-Documentation#dangerous-enum-conversion) | Medium | High
23 | `erc20-interface` | [Incorrect ERC20 interfaces](https://github.com/crytic/slither/wiki/Detector-Documentation#incorrect-erc20-interface) | Medium | High
24 | `erc721-interface` | [Incorrect ERC721 interfaces](https://github.com/crytic/slither/wiki/Detector-Documentation#incorrect-erc721-interface) | Medium | High
25 | `incorrect-equality` | [Dangerous strict equalities](https://github.com/crytic/slither/wiki/Detector-Documentation#dangerous-strict-equalities) | Medium | High
26 | `locked-ether` | [Contracts that lock ether](https://github.com/crytic/slither/wiki/Detector-Documentation#contracts-that-lock-ether) | Medium | High
27 | `mapping-deletion` | [Deletion on mapping containing a structure](https://github.com/crytic/slither/wiki/Detector-Documentation#deletion-on-mapping-containing-a-structure) | Medium | High
28 | `shadowing-abstract` | [State variables shadowing from abstract contracts](https://github.com/crytic/slither/wiki/Detector-Documentation#state-variable-shadowing-from-abstract-contracts) | Medium | High
29 | `tautology` | [Tautology or contradiction](https://github.com/crytic/slither/wiki/Detector-Documentation#tautology-or-contradiction) | Medium | High
30 | `write-after-write` | [Unused write](https://github.com/crytic/slither/wiki/Detector-Documentation#write-after-write) | Medium | High
31 | `boolean-cst` | [Misuse of Boolean constant](https://github.com/crytic/slither/wiki/Detector-Documentation#misuse-of-a-boolean-constant) | Medium | Medium
32 | `constant-function-asm` | [Constant functions using assembly code](https://github.com/crytic/slither/wiki/Detector-Documentation#constant-functions-using-assembly-code) | Medium | Medium
33 | `constant-function-state` | [Constant functions changing the state](https://github.com/crytic/slither/wiki/Detector-Documentation#constant-functions-changing-the-state) | Medium | Medium
34 | `divide-before-multiply` | [Imprecise arithmetic operations order](https://github.com/crytic/slither/wiki/Detector-Documentation#divide-before-multiply) | Medium | Medium
35 | `reentrancy-no-eth` | [Reentrancy vulnerabilities (no theft of ethers)](https://github.com/crytic/slither/wiki/Detector-Documentation#reentrancy-vulnerabilities-1) | Medium | Medium
36 | `reused-constructor` | [Reused base constructor](https://github.com/crytic/slither/wiki/Detector-Documentation#reused-base-constructors) | Medium | Medium
37 | `tx-origin` | [Dangerous usage of `tx.origin`](https://github.com/crytic/slither/wiki/Detector-Documentation#dangerous-usage-of-txorigin) | Medium | Medium
38 | `unchecked-lowlevel` | [Unchecked low-level calls](https://github.com/crytic/slither/wiki/Detector-Documentation#unchecked-low-level-calls) | Medium | Medium
39 | `unchecked-send` | [Unchecked send](https://github.com/crytic/slither/wiki/Detector-Documentation#unchecked-send) | Medium | Medium
40 | `uninitialized-local` | [Uninitialized local variables](https://github.com/crytic/slither/wiki/Detector-Documentation#uninitialized-local-variables) | Medium | Medium
41 | `unused-return` | [Unused return values](https://github.com/crytic/slither/wiki/Detector-Documentation#unused-return) | Medium | Medium
42 | `incorrect-modifier` | [Modifiers that can return the default value](https://github.com/crytic/slither/wiki/Detector-Documentation#incorrect-modifier) | Low | High
43 | `shadowing-builtin` | [Built-in symbol shadowing](https://github.com/crytic/slither/wiki/Detector-Documentation#builtin-symbol-shadowing) | Low | High
44 | `shadowing-local` | [Local variables shadowing](https://github.com/crytic/slither/wiki/Detector-Documentation#local-variable-shadowing) | Low | High
45 | `uninitialized-fptr-cst` | [Uninitialized function pointer calls in constructors](https://github.com/crytic/slither/wiki/Detector-Documentation#uninitialized-function-pointers-in-constructors) | Low | High
46 | `variable-scope` | [Local variables used prior their declaration](https://github.com/crytic/slither/wiki/Detector-Documentation#pre-declaration-usage-of-local-variables) | Low | High
47 | `void-cst` | [Constructor called not implemented](https://github.com/crytic/slither/wiki/Detector-Documentation#void-constructor) | Low | High
48 | `calls-loop` | [Multiple calls in a loop](https://github.com/crytic/slither/wiki/Detector-Documentation/#calls-inside-a-loop) | Low | Medium
49 | `events-access` | [Missing Events Access Control](https://github.com/crytic/slither/wiki/Detector-Documentation#missing-events-access-control) | Low | Medium
50 | `events-maths` | [Missing Events Arithmetic](https://github.com/crytic/slither/wiki/Detector-Documentation#missing-events-arithmetic) | Low | Medium
51 | `incorrect-unary` | [Dangerous unary expressions](https://github.com/crytic/slither/wiki/Detector-Documentation#dangerous-unary-expressions) | Low | Medium
52 | `missing-zero-check` | [Missing Zero Address Validation](https://github.com/crytic/slither/wiki/Detector-Documentation#missing-zero-address-validation) | Low | Medium
53 | `reentrancy-benign` | [Benign reentrancy vulnerabilities](https://github.com/crytic/slither/wiki/Detector-Documentation#reentrancy-vulnerabilities-2) | Low | Medium
54 | `reentrancy-events` | [Reentrancy vulnerabilities leading to out-of-order Events](https://github.com/crytic/slither/wiki/Detector-Documentation#reentrancy-vulnerabilities-3) | Low | Medium
55 | `timestamp` | [Dangerous usage of `block.timestamp`](https://github.com/crytic/slither/wiki/Detector-Documentation#block-timestamp) | Low | Medium
56 | `assembly` | [Assembly usage](https://github.com/crytic/slither/wiki/Detector-Documentation#assembly-usage) | Informational | High
57 | `assert-state-change` | [Assert state change](https://github.com/crytic/slither/wiki/Detector-Documentation#assert-state-change) | Informational | High
58 | `boolean-equal` | [Comparison to boolean constant](https://github.com/crytic/slither/wiki/Detector-Documentation#boolean-equality) | Informational | High
59 | `deprecated-standards` | [Deprecated Solidity Standards](https://github.com/crytic/slither/wiki/Detector-Documentation#deprecated-standards) | Informational | High
60 | `erc20-indexed` | [Un-indexed ERC20 event parameters](https://github.com/crytic/slither/wiki/Detector-Documentation#unindexed-erc20-event-parameters) | Informational | High
61 | `function-init-state` | [Function initializing state variables](https://github.com/crytic/slither/wiki/Detector-Documentation#function-initializing-state) | Informational | High
62 | `low-level-calls` | [Low level calls](https://github.com/crytic/slither/wiki/Detector-Documentation#low-level-calls) | Informational | High
63 | `missing-inheritance` | [Missing inheritance](https://github.com/crytic/slither/wiki/Detector-Documentation#missing-inheritance) | Informational | High
64 | `naming-convention` | [Conformity to Solidity naming conventions](https://github.com/crytic/slither/wiki/Detector-Documentation#conformance-to-solidity-naming-conventions) | Informational | High
65 | `pragma` | [If different pragma directives are used](https://github.com/crytic/slither/wiki/Detector-Documentation#different-pragma-directives-are-used) | Informational | High
66 | `redundant-statements` | [Redundant statements](https://github.com/crytic/slither/wiki/Detector-Documentation#redundant-statements) | Informational | High
67 | `solc-version` | [Incorrect Solidity version](https://github.com/crytic/slither/wiki/Detector-Documentation#incorrect-versions-of-solidity) | Informational | High
68 | `unimplemented-functions` | [Unimplemented functions](https://github.com/crytic/slither/wiki/Detector-Documentation#unimplemented-functions) | Informational | High
69 | `unused-state` | [Unused state variables](https://github.com/crytic/slither/wiki/Detector-Documentation#unused-state-variable) | Informational | High
70 | `costly-loop` | [Costly operations in a loop](https://github.com/crytic/slither/wiki/Detector-Documentation#costly-operations-inside-a-loop) | Informational | Medium
71 | `dead-code` | [Functions that are not used](https://github.com/crytic/slither/wiki/Detector-Documentation#dead-code) | Informational | Medium
72 | `reentrancy-unlimited-gas` | [Reentrancy vulnerabilities through send and transfer](https://github.com/crytic/slither/wiki/Detector-Documentation#reentrancy-vulnerabilities-4) | Informational | Medium
73 | `similar-names` | [Variable names are too similar](https://github.com/crytic/slither/wiki/Detector-Documentation#variable-names-are-too-similar) | Informational | Medium
74 | `too-many-digits` | [Conformance to numeric notation best practices](https://github.com/crytic/slither/wiki/Detector-Documentation#too-many-digits) | Informational | Medium
75 | `constable-states` | [State variables that could be declared constant](https://github.com/crytic/slither/wiki/Detector-Documentation#state-variables-that-could-be-declared-constant) | Optimization | High
76 | `external-function` | [Public function that could be declared external](https://github.com/crytic/slither/wiki/Detector-Documentation#public-function-that-could-be-declared-external) | Optimization | High

For more information, see
- The [Detector Documentation](https://github.com/crytic/slither/wiki/Detector-Documentation) for details on each detector
- The [Detection Selection](https://github.com/crytic/slither/wiki/Usage#detector-selection) to run only selected detectors. By default, all the detectors are run.
- The [Triage Mode](https://github.com/crytic/slither/wiki/Usage#triage-mode) to filter individual results

## Printers

### Quick Review Printers
- `human-summary`: [Print a human-readable summary of the contracts](https://github.com/trailofbits/slither/wiki/Printer-documentation#human-summary)
- `inheritance-graph`: [Export the inheritance graph of each contract to a dot file](https://github.com/trailofbits/slither/wiki/Printer-documentation#inheritance-graph)
- `contract-summary`: [Print a summary of the contracts](https://github.com/trailofbits/slither/wiki/Printer-documentation#contract-summary)

### In-Depth Review Printers
- `call-graph`: [Export the call-graph of the contracts to a dot file](https://github.com/trailofbits/slither/wiki/Printer-documentation#call-graph)
- `cfg`: [Export the CFG of each functions](https://github.com/trailofbits/slither/wiki/Printer-documentation#cfg)
- `function-summary`: [Print a summary of the functions](https://github.com/trailofbits/slither/wiki/Printer-documentation#function-summary)
- `vars-and-auth`: [Print the state variables written and the authorization of the functions](https://github.com/crytic/slither/wiki/Printer-documentation#variables-written-and-authorization)

To run a printer, use `--print` and a comma-separated list of printers.

See the [Printer documentation](https://github.com/crytic/slither/wiki/Printer-documentation) for the complete lists.

## Tools

- `slither-check-upgradeability`: [Review `delegatecall`-based upgradeability](https://github.com/crytic/slither/wiki/Upgradeability-Checks)
- `slither-prop`: [Automatic unit test and property generation](https://github.com/crytic/slither/wiki/Property-generation)
- `slither-flat`: [Flatten a codebase](https://github.com/crytic/slither/wiki/Contract-Flattening)
- `slither-check-erc`: [Check the ERC's conformance](https://github.com/crytic/slither/wiki/ERC-Conformance)
- `slither-format`: [Automatic patch generation](https://github.com/crytic/slither/wiki/Slither-format)

See the [Tool documentation](https://github.com/crytic/slither/wiki/Tool-Documentation) for additional tools.

[Contact us](https://www.trailofbits.com/contact/) to get help on building custom tools.

## How to install

Slither requires Python 3.6+ and [solc](https://github.com/ethereum/solidity/), the Solidity compiler.

### Using Pip

```bash
pip3 install slither-analyzer
```

### Using Git

```bash
git clone https://github.com/crytic/slither.git && cd slither
python3 setup.py install
```

We recommend using a Python virtual environment, as detailed in the [Developer Installation Instructions](https://github.com/trailofbits/slither/wiki/Developer-installation), if you prefer to install Slither via git.

### Using Docker

Use the [`eth-security-toolbox`](https://github.com/trailofbits/eth-security-toolbox/) docker image. It includes all of our security tools and every major version of Solidity in a single image. `/home/share` will be mounted to `/share`  in the container.

```bash
docker pull trailofbits/eth-security-toolbox
```

To share a directory in the container:

```bash
docker run -it -v /home/share:/share trailofbits/eth-security-toolbox
```

## Getting Help

Feel free to stop by our [Slack channel](https://empireslacking.herokuapp.com) (#ethereum) for help using or extending Slither.

* The [Printer documentation](https://github.com/trailofbits/slither/wiki/Printer-documentation) describes the information Slither is capable of visualizing for each contract.

* The [Detector documentation](https://github.com/trailofbits/slither/wiki/Adding-a-new-detector) describes how to write a new vulnerability analyses.

* The [API documentation](https://github.com/crytic/slither/wiki/Python-API) describes the methods and objects available for custom analyses.

* The [SlithIR documentation](https://github.com/trailofbits/slither/wiki/SlithIR) describes the SlithIR intermediate representation.

## License

Slither is licensed and distributed under the AGPLv3 license. [Contact us](mailto:opensource@trailofbits.com) if you're looking for an exception to the terms.


## Publications

### Trail of Bits publication
- [Slither: A Static Analysis Framework For Smart Contracts](https://arxiv.org/abs/1908.09878), Josselin Feist, Gustavo Grieco, Alex Groce - WETSEB '19

### External publications
Title | Usage | Authors | Venue
--- | --- | --- | ---
[ReJection: A AST-Based Reentrancy Vulnerability Detection Method](https://www.researchgate.net/publication/339354823_ReJection_A_AST-Based_Reentrancy_Vulnerability_Detection_Method) | AST-based analysis built on top of Slither | Rui Ma, Zefeng Jian, Guangyuan Chen, Ke Ma, Yujia Chen | CTCIS 19
[MPro: Combining Static and Symbolic Analysis forScalable Testing of Smart Contract](https://arxiv.org/pdf/1911.00570.pdf) | Leverage data dependency through Slither | William Zhang, Sebastian Banescu, Leodardo Pasos, Steven Stewart, Vijay Ganesh | ISSRE 2019
[ETHPLOIT: From Fuzzing to Efficient Exploit Generation against Smart Contracts](https://wcventure.github.io/FuzzingPaper/Paper/SANER20_ETHPLOIT.pdf) | Leverage data dependency through Slither | Qingzhao Zhang, Yizhuo Wang, Juanru Li, Siqi Ma | SANER 20
[Verification of Ethereum Smart Contracts: A Model Checking Approach](http://www.ijmlc.org/vol10/977-AM0059.pdf) | Symbolic execution built on top of Slither’s CFG | Tam Bang, Hoang H Nguyen, Dung Nguyen, Toan Trieu, Tho Quan | IJMLC 20
[Smart Contract Repair](https://arxiv.org/pdf/1912.05823.pdf) | Rely on Slither’s vulnerabilities detectors | Xiao Liang Yu, Omar Al-Bataineh, David Lo, Abhik Roychoudhury | TOSEM 20
[Demystifying Loops in Smart Contracts](https://www.microsoft.com/en-us/research/uploads/prod/2020/08/loops_solidity__camera_ready-5f3fec3f15c69.pdf) | Leverage data dependency through Slither | Ben Mariano, Yanju Chen, Yu Feng, Shuvendu Lahiri, Isil Dillig | ASE 20
[Trace-Based Dynamic Gas Estimation of Loops in Smart Contracts](https://ieeexplore.ieee.org/stamp/stamp.jsp?arnumber=9268144) | Use Slither’s CFG to detect loops | Chunmiao Li, Shijie Nie, Yang Cao, Yijun Yu, Zhenjiang Hu | IEEE Open J. Comput. Soc. 1 (2020)
[SAILFISH: Vetting Smart Contract State-Inconsistency Bugs in Seconds](https://arxiv.org/pdf/2104.08638.pdf) | Rely on SlithIR to build a *storage dependency graph* | Priyanka Bose, Dipanjan Das, Yanju Chen, Yu Feng, Christopher Kruegel, and Giovanni Vigna | S&P 22
<<<<<<< HEAD
[SolType: Refinement Types for Arithmetic Overflow in Solidity](https://arxiv.org/abs/2110.00677) | Use Slither as front end to build refinement type system | Bryan Tan, Benjamin Mariano, Shuvendu K. Lahiri, Isil Dillig, Yu Feng | POPL 22
=======
[SolType: Refinement Types for Arithmetic Overflow in Solidity](https://arxiv.org/abs/2110.00677) | Use Slither as frontend to build refinement type system | Bryan Tan, Benjamin Mariano, Shuvendu K. Lahiri, Isil Dillig, Yu Feng | POPL 22
>>>>>>> 33922541
[Do Not Rug on Me: Leveraging Machine Learning Techniques for Automated Scam Detection](https://www.mdpi.com/2227-7390/10/6/949) | Use Slither to extract tokens' features (mintable, pausable, ..) | Mazorra, Bruno, Victor Adan, and Vanesa Daza | Mathematics 10.6 (2022)

If you are using Slither on an academic work, consider applying to the [Crytic $10k Research Prize](https://blog.trailofbits.com/2019/11/13/announcing-the-crytic-10k-research-prize/).<|MERGE_RESOLUTION|>--- conflicted
+++ resolved
@@ -229,11 +229,7 @@
 [Demystifying Loops in Smart Contracts](https://www.microsoft.com/en-us/research/uploads/prod/2020/08/loops_solidity__camera_ready-5f3fec3f15c69.pdf) | Leverage data dependency through Slither | Ben Mariano, Yanju Chen, Yu Feng, Shuvendu Lahiri, Isil Dillig | ASE 20
 [Trace-Based Dynamic Gas Estimation of Loops in Smart Contracts](https://ieeexplore.ieee.org/stamp/stamp.jsp?arnumber=9268144) | Use Slither’s CFG to detect loops | Chunmiao Li, Shijie Nie, Yang Cao, Yijun Yu, Zhenjiang Hu | IEEE Open J. Comput. Soc. 1 (2020)
 [SAILFISH: Vetting Smart Contract State-Inconsistency Bugs in Seconds](https://arxiv.org/pdf/2104.08638.pdf) | Rely on SlithIR to build a *storage dependency graph* | Priyanka Bose, Dipanjan Das, Yanju Chen, Yu Feng, Christopher Kruegel, and Giovanni Vigna | S&P 22
-<<<<<<< HEAD
-[SolType: Refinement Types for Arithmetic Overflow in Solidity](https://arxiv.org/abs/2110.00677) | Use Slither as front end to build refinement type system | Bryan Tan, Benjamin Mariano, Shuvendu K. Lahiri, Isil Dillig, Yu Feng | POPL 22
-=======
 [SolType: Refinement Types for Arithmetic Overflow in Solidity](https://arxiv.org/abs/2110.00677) | Use Slither as frontend to build refinement type system | Bryan Tan, Benjamin Mariano, Shuvendu K. Lahiri, Isil Dillig, Yu Feng | POPL 22
->>>>>>> 33922541
 [Do Not Rug on Me: Leveraging Machine Learning Techniques for Automated Scam Detection](https://www.mdpi.com/2227-7390/10/6/949) | Use Slither to extract tokens' features (mintable, pausable, ..) | Mazorra, Bruno, Victor Adan, and Vanesa Daza | Mathematics 10.6 (2022)
 
 If you are using Slither on an academic work, consider applying to the [Crytic $10k Research Prize](https://blog.trailofbits.com/2019/11/13/announcing-the-crytic-10k-research-prize/).